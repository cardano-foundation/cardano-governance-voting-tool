--- conflicted
+++ resolved
@@ -24,29 +24,8 @@
         import * as ConcurrentTask from "/elm-concurrent-task.js";
         import * as Storage from "/storage.js";
 
-<<<<<<< HEAD
-            // Initialize the main Elm app
-            const db = await Storage.init({
-                version: 2,
-                storeNames: ["proposalMetadata", "tx", "scriptInfo"],
-            });
-            var mainApp = Elm.Main.init({
-                node: document.getElementById("main-app"),
-                flags: {
-                    url: window.location.href,
-                    jsonLdContexts,
-                    db,
-                    networkId: 1, // 0: Preview, 1: Mainnet
-                },
-            });
-            ElmCardano.init({
-                portFromElmToWallet: mainApp.ports.toWallet,
-                portFromWalletToElm: mainApp.ports.fromWallet,
-            });
-=======
         // Load the Main.elm file compiled into the main.js bundle
         await ElmCardano.loadMain("/main.js");
->>>>>>> 60133baa
 
         // Initialize the main Elm app
         const db = await Storage.init({
@@ -55,7 +34,12 @@
         });
         var mainApp = Elm.Main.init({
             node: document.getElementById("main-app"),
-            flags: { url: window.location.href, jsonLdContexts, db },
+            flags: {
+                url: window.location.href,
+                jsonLdContexts,
+                db,
+                networkId: 1, // 0: Preview, 1: Mainnet
+            },
         });
         ElmCardano.init({
             portFromElmToWallet: mainApp.ports.toWallet,
