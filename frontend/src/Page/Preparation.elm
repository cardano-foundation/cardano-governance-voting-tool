module Page.Preparation exposing (AuthorWitness, BuildTxPrep, FeeProvider, FeeProviderForm, FeeProviderTemp, InternalVote, JsonLdContexts, LoadedWallet, MarkdownForm, Model, Msg, MsgToParent(..), Rationale, RationaleForm, RationaleSignatureForm, Reference, ReferenceType(..), Step, StorageForm, TaskCompleted, UpdateContext, ViewContext, VoterPreparationForm, handleTaskCompleted, init, noInternalVote, pinRationaleFile, update, view)

{-| This module handles the complete vote preparation workflow, from identifying
the voter to signing the transaction, which is handled by another page.

The workflow is split into the following sequential steps:

1.  Voter identification - Who is voting (DRep/SPO/CC)
2.  Proposal selection - What proposal to vote on
3.  Rationale creation - The reasoning behind the vote
4.  Rationale signing - Optional signatures from multiple authors
5.  Permanent storage - Storing rationale on IPFS
6.  Fee handling - How transaction fees will be paid
7.  Transaction building - Creating the vote transaction
8.  Transaction signing - Redirect to the signing page

Each step follows a common pattern using the Step type:

  - Preparing: Initial form state
  - Validating: Checking inputs
  - Done: Step is complete

The steps are sequential but allow going back to modify previous steps.

-}

import Api exposing (ActiveProposal, CcInfo, DrepInfo, IpfsAnswer(..), PoolInfo)
import Blake2b exposing (blake2b256)
import Bytes.Comparable as Bytes exposing (Bytes)
import Cardano exposing (CredentialWitness(..), ScriptWitness(..), TxFinalized, VoterWitness(..), WitnessSource(..))
import Cardano.Address exposing (Address, Credential(..), CredentialHash, NetworkId(..))
import Cardano.Cip30 as Cip30
import Cardano.CoinSelection as CoinSelection
import Cardano.Gov as Gov exposing (ActionId, Anchor, CostModels, Id(..), Vote)
import Cardano.Pool as Pool
import Cardano.Script as Script
import Cardano.Transaction as Transaction exposing (Transaction, VKeyWitness)
import Cardano.TxExamples exposing (prettyTx)
import Cardano.Uplc as Uplc
import Cardano.Utxo as Utxo exposing (Output, OutputReference, TransactionId)
import Cbor.Encode
import ConcurrentTask exposing (ConcurrentTask)
import ConcurrentTask.Extra
import ConcurrentTask.Http
import Dict exposing (Dict)
import Dict.Any
import File exposing (File)
import File.Select
import Helper exposing (prettyAdaLovelace, prettyAddr)
import Html exposing (Html, button, div, text)
import Html.Attributes as HA
import Html.Events exposing (onCheck, onClick)
import Html.Lazy
import Http
import Json.Decode as JD
import Json.Encode as JE
import List.Extra
import Markdown.Parser as Md
import Markdown.Renderer as Md
import Natural
import Platform.Cmd as Cmd
import RemoteData exposing (RemoteData, WebData)
import ScriptInfo exposing (ScriptInfo)
import Set exposing (Set)
import Storage
import Task
import Url



-- ###################################################################
-- MODEL
-- ###################################################################


{-| Main model containing the state for all preparation steps.
Each step uses the Step type to track its progress.
-}
type alias Model =
    { someRefUtxos : Utxo.RefDict Output
    , voterStep : Step VoterPreparationForm VoterWitness VoterWitness
    , pickProposalStep : Step {} {} ActiveProposal
    , rationaleCreationStep : Step RationaleForm {} Rationale
    , rationaleSignatureStep : Step RationaleSignatureForm {} RationaleSignature
    , permanentStorageStep : Step StorageForm {} Storage
    , feeProviderStep : Step FeeProviderForm FeeProviderTemp FeeProvider
    , buildTxStep : Step BuildTxPrep {} TxFinalized
    , signTxStep : Step { error : Maybe String } SigningTx SignedTx
    }


{-| Represents the three possible states of any workflow step:

1.  Preparing - User is filling out form data
2.  Validating - Form data is being validated/processed
3.  Done - Step is complete with validated data

This allows a consistent pattern across all the preparation steps.

-}
type Step prep validating done
    = Preparing prep
    | Validating prep validating
    | Done prep done


init : Model
init =
    { someRefUtxos = Utxo.emptyRefDict
    , voterStep = Preparing initVoterForm
    , pickProposalStep = Preparing {}
    , rationaleCreationStep = Preparing initRationaleForm
    , rationaleSignatureStep = Preparing initRationaleSignatureForm
    , permanentStorageStep = Preparing initStorageForm
    , feeProviderStep = Preparing (ConnectedWalletFeeProvider { error = Nothing })
    , buildTxStep = Preparing { error = Nothing }
    , signTxStep = Preparing { error = Nothing }
    }



-- Voter Step


type alias VoterPreparationForm =
    { govId : Maybe Gov.Id
    , scriptInfo : RemoteData ConcurrentTask.Http.Error ScriptInfo
    , drepInfo : WebData DrepInfo
    , ccInfo : WebData CcInfo
    , poolInfo : WebData PoolInfo
    , utxoRef : String
    , expectedSigners : Dict String { expected : Bool, key : Bytes CredentialHash }
    , error : Maybe String
    }


initVoterForm : VoterPreparationForm
initVoterForm =
    { govId = Nothing
    , scriptInfo = RemoteData.NotAsked
    , drepInfo = RemoteData.NotAsked
    , ccInfo = RemoteData.NotAsked
    , poolInfo = RemoteData.NotAsked
    , utxoRef = ""
    , expectedSigners = Dict.empty
    , error = Nothing
    }



-- Rationale Step


type alias RationaleForm =
    { summary : String
    , rationaleStatement : MarkdownForm
    , precedentDiscussion : MarkdownForm
    , counterArgumentDiscussion : MarkdownForm
    , conclusion : MarkdownForm
    , internalVote : InternalVote
    , references : List Reference
    , error : Maybe String
    }


type alias MarkdownForm =
    String


type alias InternalVote =
    { constitutional : Int
    , unconstitutional : Int
    , abstain : Int
    , didNotVote : Int
    }


noInternalVote : InternalVote
noInternalVote =
    { constitutional = 0
    , unconstitutional = 0
    , abstain = 0
    , didNotVote = 0
    }


initRationaleForm : RationaleForm
initRationaleForm =
    { summary = ""
    , rationaleStatement = ""
    , precedentDiscussion = ""
    , counterArgumentDiscussion = ""
    , conclusion = ""
    , internalVote = noInternalVote
    , references = []
    , error = Nothing
    }


type alias Rationale =
    { summary : String
    , rationaleStatement : String
    , precedentDiscussion : Maybe String
    , counterArgumentDiscussion : Maybe String
    , conclusion : Maybe String
    , internalVote : InternalVote
    , references : List Reference
    }


type alias Reference =
    { type_ : ReferenceType
    , label : String
    , uri : String
    }


type ReferenceType
    = OtherRefType
    | GovernanceMetadataRefType
    | RelevantArticlesRefType


allRefTypes : List ReferenceType
allRefTypes =
    [ RelevantArticlesRefType
    , GovernanceMetadataRefType
    , OtherRefType
    ]


refTypeToString : ReferenceType -> String
refTypeToString refType =
    case refType of
        RelevantArticlesRefType ->
            "relevant articles"

        GovernanceMetadataRefType ->
            "governance metadata"

        OtherRefType ->
            "other"


refTypeFromString : String -> ReferenceType
refTypeFromString str =
    List.filter (\refType -> refTypeToString refType == str) allRefTypes
        |> List.head
        |> Maybe.withDefault OtherRefType


initRefForm : Reference
initRefForm =
    { type_ = RelevantArticlesRefType
    , label = ""
    , uri = ""
    }



-- Rationale Signature Step


type alias RationaleSignatureForm =
    { authors : List AuthorWitness
    , rationale : Rationale
    , error : Maybe String
    }


initRationaleSignatureForm : RationaleSignatureForm
initRationaleSignatureForm =
    { authors = []
    , rationale = rationaleFromForm initRationaleForm
    , error = Nothing
    }


type alias RationaleSignature =
    { authors : List AuthorWitness
    , rationale : Rationale
    , signedJson : String
    }


type alias AuthorWitness =
    { name : String
    , witnessAlgorithm : String
    , publicKey : String
    , signature : Maybe String
    }


initAuthorForm : AuthorWitness
initAuthorForm =
    { name = "John Doe"
    , witnessAlgorithm = "ed25519"
    , publicKey = ""
    , signature = Nothing
    }



-- Storage Step


type alias StorageForm =
    { ipfsServer : String
    , headers : List ( String, String )
    , error : Maybe String
    }


initStorageForm : StorageForm
initStorageForm =
    { ipfsServer = "https://ipfs.blockfrost.io/api/v0/ipfs"
    , headers = [ ( "project_id", "" ) ]
    , error = Nothing
    }


type alias Storage =
    { config : StorageForm
    , jsonFile : IpfsFile
    }


type alias IpfsFile =
    { name : String
    , cid : String
    , size : String
    }



-- Fee Provider Step


type FeeProviderForm
    = ConnectedWalletFeeProvider { error : Maybe String }
    | ExternalFeeProvider { endpoint : String, error : Maybe String }


type alias FeeProviderTemp =
    { address : Maybe Address
    , utxos : Maybe (Utxo.RefDict Output)
    }


type alias FeeProvider =
    { address : Address
    , utxos : Utxo.RefDict Output
    }



-- Build Tx Step


type alias BuildTxPrep =
    { error : Maybe String
    }



-- Sign Tx Step


type alias SigningTx =
    { tx : Transaction
    , expectedSignatures : List (Bytes CredentialHash)
    , vkeyWitnesses : List VKeyWitness
    }


type alias SignedTx =
    { signedTx : Transaction
    , txId : Bytes TransactionId
    }



-- ###################################################################
-- UPDATE
-- ###################################################################


{-| Messages that can be sent to the parent component to:

  - Cache loaded data for reuse
  - Execute concurrent tasks

-}
type MsgToParent
    = CacheScriptInfo ScriptInfo
    | CacheDrepInfo DrepInfo
    | CacheCcInfo CcInfo
    | CachePoolInfo PoolInfo
    | RunTask (ConcurrentTask String TaskCompleted)


{-| Results from asynchronous tasks:

  - Loading reference transaction bytes
  - Loading script info

-}
type TaskCompleted
    = GotRefUtxoTxBytes OutputReference (Result ConcurrentTask.Http.Error (Bytes Transaction))
    | GotScriptInfoTask (Result ConcurrentTask.Http.Error ScriptInfo)


type Msg
    = NoMsg
      -- Voter Step
    | VoterGovIdChange String
    | GotDrepInfo (Result Http.Error DrepInfo)
    | GotCcInfo (Result Http.Error CcInfo)
    | GotPoolInfo (Result Http.Error PoolInfo)
    | UtxoRefChange String
    | ToggleExpectedSigner String Bool
    | ValidateVoterFormButtonClicked
    | ChangeVoterButtonClicked
      -- Pick Proposal Step
    | PickProposalButtonClicked String
    | ChangeProposalButtonClicked
      -- Rationale
    | RationaleSummaryChange String
    | RationaleStatementChange String
    | PrecedentDiscussionChange String
    | CounterArgumentChange String
    | ConclusionChange String
    | InternalConstitutionalVoteChange String
    | InternalUnconstitutionalVoteChange String
    | InternalAbstainVoteChange String
    | InternalDidNotVoteChange String
    | AddRefButtonClicked
    | DeleteRefButtonClicked Int
    | ReferenceLabelChange Int String
    | ReferenceUriChange Int String
    | ReferenceTypeChange Int String
    | ValidateRationaleButtonClicked
    | EditRationaleButtonClicked
      -- Rationale Signature
    | AddAuthorButtonClicked
    | DeleteAuthorButtonClicked Int
    | AuthorNameChange Int String
    | LoadJsonSignatureButtonClicked Int String
    | FileSelectedForJsonSignature Int String File
    | LoadedAuthorSignatureJsonRationale Int String String
    | SkipRationaleSignaturesButtonClicked
    | ValidateRationaleSignaturesButtonClicked
    | ChangeAuthorsButtonClicked
      -- Storage
    | IpfsServerChange String
    | AddHeaderButtonClicked
    | DeleteHeaderButtonClicked Int
    | StorageHeaderFieldChange Int String
    | StorageHeaderValueChange Int String
    | PinJsonIpfsButtonClicked
    | GotIpfsAnswer (Result String IpfsAnswer)
    | AddOtherStorageButtonCLicked
      -- Fee Provider Step
    | FeeProviderUpdated FeeProviderForm
    | ValidateFeeProviderFormButtonClicked
    | ReceivedFeeProviderUtxos FeeProvider
    | ChangeFeeProviderButtonClicked
      -- Build Tx Step
    | BuildTxButtonClicked Vote
    | ChangeVoteButtonClicked


{-| Configuration required by the update function.
Provides access to:

  - External data (proposals, script info, etc.)
  - Cardano network cost models (for script execution)
  - Wallet integration
  - In-browser storage connection
  - Governance metadata JSON LD format

-}
type alias UpdateContext msg =
    { wrapMsg : Msg -> msg
    , db : JD.Value
    , proposals : WebData (Dict String ActiveProposal)
    , scriptsInfo : Dict String ScriptInfo
    , drepsInfo : Dict String DrepInfo
    , ccsInfo : Dict String CcInfo
    , poolsInfo : Dict String PoolInfo
    , loadedWallet : Maybe LoadedWallet
    , feeProviderAskUtxosCmd : Cmd msg
    , jsonLdContexts : JsonLdContexts
    , jsonRationaleToFile : { fileContent : String, fileName : String } -> Cmd msg
    , costModels : Maybe CostModels
    , networkId : NetworkId
    }


type alias JsonLdContexts =
    { ccCip136Context : JE.Value }


type alias LoadedWallet =
    { wallet : Cip30.Wallet
    , changeAddress : Address
    , utxos : Utxo.RefDict Output
    }


update : UpdateContext msg -> Msg -> Model -> ( Model, Cmd msg, Maybe MsgToParent )
update ctx msg model =
    case msg of
        NoMsg ->
            ( model, Cmd.none, Nothing )

        --
        -- Voter Step
        --
        ToggleExpectedSigner keyHex expected ->
            let
                updatedExpectedSigners expectedSigners =
                    Dict.update keyHex
                        (Maybe.map (\entry -> { entry | expected = expected }))
                        expectedSigners
            in
            ( updateVoterForm (\form -> { form | expectedSigners = updatedExpectedSigners form.expectedSigners }) model
            , Cmd.none
            , Nothing
            )

        ValidateVoterFormButtonClicked ->
            case model.voterStep of
                Preparing form ->
                    let
                        ( newVoterStep, cmds, toParent ) =
                            confirmVoter ctx form model.someRefUtxos
                    in
                    ( { model | voterStep = newVoterStep }
                    , Cmd.map ctx.wrapMsg cmds
                    , toParent
                    )

                _ ->
                    ( model, Cmd.none, Nothing )

        VoterGovIdChange govIdStr ->
            case checkGovId ctx govIdStr of
                Err error ->
                    ( updateVoterForm (\_ -> { initVoterForm | error = Just error }) model
                    , Cmd.none
                    , Nothing
                    )

                Ok { govId, scriptInfo, expectedSigners, drepInfo, ccInfo, poolInfo, cmd, msgToParent } ->
                    ( updateVoterForm
                        (\_ ->
                            { initVoterForm
                                | govId = Just govId
                                , scriptInfo = scriptInfo
                                , expectedSigners = expectedSigners
                                , drepInfo = drepInfo
                                , ccInfo = ccInfo
                                , poolInfo = poolInfo
                            }
                        )
                        model
                    , Cmd.map ctx.wrapMsg cmd
                    , msgToParent
                    )

        GotDrepInfo result ->
            case result of
                Err error ->
                    ( updateVoterForm (\form -> { form | drepInfo = RemoteData.Failure (Debug.log "ERROR loading DRep info" error) }) model
                    , Cmd.none
                    , Nothing
                    )

                Ok drepInfo ->
                    ( updateVoterForm (\form -> { form | drepInfo = RemoteData.Success drepInfo }) model
                    , Cmd.none
                    , Just <| CacheDrepInfo drepInfo
                    )

        GotCcInfo result ->
            case result of
                Err error ->
                    ( updateVoterForm (\form -> { form | ccInfo = RemoteData.Failure error }) model
                    , Cmd.none
                    , Nothing
                    )

                Ok ccInfo ->
                    ( updateVoterForm (\form -> { form | ccInfo = RemoteData.Success ccInfo }) model
                    , Cmd.none
                    , Just <| CacheCcInfo ccInfo
                    )

        GotPoolInfo result ->
            case result of
                Err error ->
                    ( updateVoterForm (\form -> { form | poolInfo = RemoteData.Failure error }) model
                    , Cmd.none
                    , Nothing
                    )

                Ok poolInfo ->
                    ( updateVoterForm (\form -> { form | poolInfo = RemoteData.Success poolInfo }) model
                    , Cmd.none
                    , Just <| CachePoolInfo poolInfo
                    )

        UtxoRefChange utxoRef ->
            ( updateVoterForm (\form -> { form | utxoRef = utxoRef }) model
            , Cmd.none
            , Nothing
            )

        ChangeVoterButtonClicked ->
            case model.voterStep of
                Done prep _ ->
                    ( { model | voterStep = Preparing prep }
                      -- TODO: also reset all dependents steps
                      -- |> resetProposal
                      -- |> resetRationaleCreation
                      -- |> resetRationaleSignature
                      -- |> resetStorage
                      -- |> resetFeeProvider
                      -- |> resetTxBuilding
                      -- |> resetTxSigning
                    , Cmd.none
                    , Nothing
                    )

                _ ->
                    ( model, Cmd.none, Nothing )

        --
        -- Pick Proposal Step
        --
        PickProposalButtonClicked actionId ->
            case ( model.pickProposalStep, ctx.proposals ) of
                ( Preparing form, RemoteData.Success proposalsDict ) ->
                    case Dict.get actionId proposalsDict of
                        Just prop ->
                            ( { model | pickProposalStep = Done form prop }
                            , Cmd.none
                            , Nothing
                            )

                        Nothing ->
                            ( model, Cmd.none, Nothing )

                _ ->
                    ( model, Cmd.none, Nothing )

        ChangeProposalButtonClicked ->
            ( { model | pickProposalStep = Preparing {} }
            , Cmd.none
            , Nothing
            )

        --
        -- Rationale Step
        --
        RationaleSummaryChange summary ->
            ( updateRationaleForm (\form -> { form | summary = summary }) model
            , Cmd.none
            , Nothing
            )

        RationaleStatementChange statement ->
            ( updateRationaleForm (\form -> { form | rationaleStatement = statement }) model
            , Cmd.none
            , Nothing
            )

        PrecedentDiscussionChange precedentDiscussion ->
            ( updateRationaleForm (\form -> { form | precedentDiscussion = precedentDiscussion }) model
            , Cmd.none
            , Nothing
            )

        CounterArgumentChange argument ->
            ( updateRationaleForm (\form -> { form | counterArgumentDiscussion = argument }) model
            , Cmd.none
            , Nothing
            )

        ConclusionChange conclusion ->
            ( updateRationaleForm (\form -> { form | conclusion = conclusion }) model
            , Cmd.none
            , Nothing
            )

        InternalConstitutionalVoteChange constitutionalStr ->
            ( updateRationaleInternalVoteForm (\n internal -> { internal | constitutional = n }) constitutionalStr model
            , Cmd.none
            , Nothing
            )

        InternalUnconstitutionalVoteChange unconstitutionalStr ->
            ( updateRationaleInternalVoteForm (\n internal -> { internal | unconstitutional = n }) unconstitutionalStr model
            , Cmd.none
            , Nothing
            )

        InternalAbstainVoteChange abstainStr ->
            ( updateRationaleInternalVoteForm (\n internal -> { internal | abstain = n }) abstainStr model
            , Cmd.none
            , Nothing
            )

        InternalDidNotVoteChange didNotVoteStr ->
            ( updateRationaleInternalVoteForm (\n internal -> { internal | didNotVote = n }) didNotVoteStr model
            , Cmd.none
            , Nothing
            )

        AddRefButtonClicked ->
            ( updateRationaleForm (\form -> { form | references = initRefForm :: form.references }) model
            , Cmd.none
            , Nothing
            )

        DeleteRefButtonClicked n ->
            ( updateRationaleForm (\form -> { form | references = List.Extra.removeAt n form.references }) model
            , Cmd.none
            , Nothing
            )

        ReferenceLabelChange n label ->
            ( updateRationaleForm (\form -> { form | references = List.Extra.updateAt n (\ref -> { ref | label = label }) form.references }) model
            , Cmd.none
            , Nothing
            )

        ReferenceUriChange n uri ->
            ( updateRationaleForm (\form -> { form | references = List.Extra.updateAt n (\ref -> { ref | uri = uri }) form.references }) model
            , Cmd.none
            , Nothing
            )

        ReferenceTypeChange n refTypeStr ->
            ( updateRationaleForm (\form -> { form | references = List.Extra.updateAt n (\ref -> { ref | type_ = refTypeFromString refTypeStr }) form.references }) model
            , Cmd.none
            , Nothing
            )

        ValidateRationaleButtonClicked ->
            case validateRationaleForm model.rationaleCreationStep of
                Done prep newRationale ->
                    ( { model
                        | rationaleCreationStep = Done prep newRationale
                        , rationaleSignatureStep = Preparing <| resetRationaleSignatures newRationale model.rationaleSignatureStep
                      }
                    , Cmd.none
                    , Nothing
                    )

                prepOrValidating ->
                    ( { model | rationaleCreationStep = prepOrValidating }, Cmd.none, Nothing )

        EditRationaleButtonClicked ->
            ( { model | rationaleCreationStep = editRationale model.rationaleCreationStep }
            , Cmd.none
            , Nothing
            )

        --
        -- Rationale Signature Step
        --
        AddAuthorButtonClicked ->
            ( updateAuthorsForm (\authors -> initAuthorForm :: authors) model
            , Cmd.none
            , Nothing
            )

        DeleteAuthorButtonClicked n ->
            ( updateAuthorsForm (\authors -> List.Extra.removeAt n authors) model
            , Cmd.none
            , Nothing
            )

        AuthorNameChange n name ->
            ( updateAuthorsForm (\authors -> List.Extra.updateAt n (\author -> { author | name = name }) authors) model
            , Cmd.none
            , Nothing
            )

        LoadJsonSignatureButtonClicked n authorName ->
            ( model
            , Cmd.map ctx.wrapMsg <|
                File.Select.file [ "application/json" ] <|
                    FileSelectedForJsonSignature n authorName
            , Nothing
            )

        FileSelectedForJsonSignature n authorName file ->
            ( model
            , Task.attempt (handleJsonSignatureFileRead n authorName) (File.toString file)
                |> Cmd.map ctx.wrapMsg
            , Nothing
            )

        LoadedAuthorSignatureJsonRationale n authorName jsonStr ->
            ( case JD.decodeString (authorWitnessExtractDecoder authorName) jsonStr of
                Err decodingError ->
                    { model
                        | rationaleSignatureStep =
                            signatureDecodingError decodingError model.rationaleSignatureStep
                    }

                Ok authorWitness ->
                    updateAuthorsForm (\authors -> List.Extra.updateAt n (\_ -> authorWitness) authors) model
            , Cmd.none
            , Nothing
            )

        SkipRationaleSignaturesButtonClicked ->
            ( { model | rationaleSignatureStep = skipRationaleSignature ctx.jsonLdContexts model.rationaleSignatureStep }
            , Cmd.none
            , Nothing
            )

        ValidateRationaleSignaturesButtonClicked ->
            validateRationaleSignature ctx.jsonLdContexts model

        ChangeAuthorsButtonClicked ->
            ( { model | rationaleSignatureStep = Preparing <| rationaleSignatureToForm model.rationaleSignatureStep }
            , Cmd.none
            , Nothing
            )

        --
        -- Permanent Storage Step
        --
        IpfsServerChange ipfsServer ->
            ( updateStorageForm (\form -> { form | ipfsServer = ipfsServer }) model
            , Cmd.none
            , Nothing
            )

        AddHeaderButtonClicked ->
            ( updateStorageForm (\form -> { form | headers = ( "", "" ) :: form.headers }) model
            , Cmd.none
            , Nothing
            )

        DeleteHeaderButtonClicked n ->
            ( updateStorageForm (\form -> { form | headers = List.Extra.removeAt n form.headers }) model
            , Cmd.none
            , Nothing
            )

        StorageHeaderFieldChange n field ->
            ( updateStorageForm (\form -> { form | headers = List.Extra.updateAt n (\( _, v ) -> ( field, v )) form.headers }) model
            , Cmd.none
            , Nothing
            )

        StorageHeaderValueChange n value ->
            ( updateStorageForm (\form -> { form | headers = List.Extra.updateAt n (\( f, _ ) -> ( f, value )) form.headers }) model
            , Cmd.none
            , Nothing
            )

        PinJsonIpfsButtonClicked ->
            case model.permanentStorageStep of
                Preparing form ->
                    validateIpfsFormAndSendPinRequest ctx form model

                Validating _ _ ->
                    ( model, Cmd.none, Nothing )

                Done _ _ ->
                    ( model, Cmd.none, Nothing )

        GotIpfsAnswer (Err httpError) ->
            case model.permanentStorageStep of
                Preparing _ ->
                    ( model, Cmd.none, Nothing )

                Validating form _ ->
                    ( { model | permanentStorageStep = Preparing { form | error = Just <| Debug.toString httpError } }
                    , Cmd.none
                    , Nothing
                    )

                Done _ _ ->
                    ( model, Cmd.none, Nothing )

        GotIpfsAnswer (Ok ipfsAnswer) ->
            case model.permanentStorageStep of
                Preparing _ ->
                    ( model, Cmd.none, Nothing )

                Validating form _ ->
                    handleIpfsAnswer model form ipfsAnswer

                Done _ _ ->
                    ( model, Cmd.none, Nothing )

        AddOtherStorageButtonCLicked ->
            case model.permanentStorageStep of
                Preparing _ ->
                    ( model, Cmd.none, Nothing )

                Validating _ _ ->
                    ( model, Cmd.none, Nothing )

                Done prep _ ->
                    ( { model | permanentStorageStep = Preparing prep }
                    , Cmd.none
                    , Nothing
                    )

        --
        -- Fee Provider Step
        --
        FeeProviderUpdated feeProviderForm ->
            ( updateFeeProviderForm feeProviderForm model
            , Cmd.none
            , Nothing
            )

        ValidateFeeProviderFormButtonClicked ->
            case model.feeProviderStep of
                Preparing form ->
                    case validateFeeProviderForm ctx.loadedWallet form of
                        (Validating _ _) as validating ->
                            ( { model | feeProviderStep = validating }
                            , ctx.feeProviderAskUtxosCmd
                            , Nothing
                            )

                        validated ->
                            ( { model | feeProviderStep = validated }, Cmd.none, Nothing )

                _ ->
                    ( model, Cmd.none, Nothing )

        ReceivedFeeProviderUtxos feeProvider ->
            case model.feeProviderStep of
                Validating form _ ->
                    ( { model | feeProviderStep = Done form feeProvider }
                    , Cmd.none
                    , Nothing
                    )

                _ ->
                    ( model, Cmd.none, Nothing )

        ChangeFeeProviderButtonClicked ->
            case model.feeProviderStep of
                Done prep _ ->
                    ( { model | feeProviderStep = Preparing prep }
                    , Cmd.none
                    , Nothing
                    )

                _ ->
                    ( model, Cmd.none, Nothing )

        --
        -- Build Tx Step
        --
        BuildTxButtonClicked vote ->
            case allPrepSteps ctx.costModels model of
                Err error ->
                    ( { model | buildTxStep = Preparing { error = Just error } }
                    , Cmd.none
                    , Nothing
                    )

                Ok { voter, actionId, rationaleAnchor, localStateUtxos, feeProviderAddress, costModels } ->
                    let
                        tryTx =
                            [ Cardano.Vote voter [ { actionId = actionId, vote = vote, rationale = Just rationaleAnchor } ]
                            ]
                                |> Cardano.finalizeAdvanced
                                    { govState = Cardano.emptyGovernanceState
                                    , localStateUtxos = localStateUtxos
                                    , coinSelectionAlgo = CoinSelection.largestFirst
                                    , evalScriptsCosts = Uplc.evalScriptsCosts Uplc.defaultVmConfig
                                    , costModels = costModels
                                    }
                                    (Cardano.AutoFee { paymentSource = feeProviderAddress })
                                    []
                    in
                    case tryTx of
                        Err error ->
                            ( { model | buildTxStep = Preparing { error = Just <| "Error while building the Tx: " ++ Debug.toString error } }
                            , Cmd.none
                            , Nothing
                            )

                        Ok tx ->
                            ( { model | buildTxStep = Done { error = Nothing } tx }
                            , Cmd.none
                            , Nothing
                            )

        ChangeVoteButtonClicked ->
            ( { model | buildTxStep = Preparing { error = Nothing } }
            , Cmd.none
            , Nothing
            )


handleTaskCompleted : TaskCompleted -> Model -> ( Model, Cmd Msg, Maybe MsgToParent )
handleTaskCompleted task model =
    case task of
        GotRefUtxoTxBytes outputRef bytesResult ->
            case ( model.voterStep, bytesResult ) of
                ( Validating form voterWitness, Ok txBytes ) ->
                    case Transaction.deserialize txBytes of
                        Nothing ->
                            let
                                errorMsg =
                                    "Failed to decode Tx "
                                        ++ Bytes.toHex outputRef.transactionId
                                        ++ ": "
                                        ++ Bytes.toHex txBytes
                            in
                            ( { model | voterStep = Preparing { form | error = Just errorMsg } }
                            , Cmd.none
                            , Nothing
                            )

                        Just tx ->
                            case List.Extra.getAt outputRef.outputIndex tx.body.outputs of
                                Nothing ->
                                    let
                                        errorMsg =
                                            "The Tx retrieved (id: "
                                                ++ Bytes.toHex outputRef.transactionId
                                                ++ ") doesn’t seem to have an output at position "
                                                ++ String.fromInt outputRef.outputIndex
                                    in
                                    ( { model | voterStep = Preparing { form | error = Just errorMsg } }
                                    , Cmd.none
                                    , Nothing
                                    )

                                Just output ->
                                    ( { model
                                        | voterStep = Done { form | error = Nothing } voterWitness
                                        , someRefUtxos = Dict.Any.insert outputRef output model.someRefUtxos
                                      }
                                    , Cmd.none
                                    , Nothing
                                    )

                ( Validating form _, Err httpError ) ->
                    ( { model | voterStep = Preparing { form | error = Just (Debug.toString httpError) } }
                    , Cmd.none
                    , Nothing
                    )

                _ ->
                    ( model, Cmd.none, Nothing )

        GotScriptInfoTask scriptInfoResult ->
            case scriptInfoResult of
                Err error ->
                    ( updateVoterForm (\form -> { form | scriptInfo = RemoteData.Failure error }) model
                    , Cmd.none
                    , Nothing
                    )

                Ok scriptInfo ->
                    ( updateVoterForm
                        (\form ->
                            { form
                                | scriptInfo = RemoteData.Success scriptInfo
                                , expectedSigners =
                                    case scriptInfo.script of
                                        Script.Native nativeScript ->
                                            Script.extractSigners nativeScript
                                                |> Dict.map (\_ key -> { expected = True, key = key })

                                        Script.Plutus _ ->
                                            Dict.empty
                            }
                        )
                        model
                    , Cmd.none
                    , Just <| CacheScriptInfo scriptInfo
                    )



-- Voter Step


updateVoterForm : (VoterPreparationForm -> VoterPreparationForm) -> Model -> Model
updateVoterForm f ({ voterStep } as model) =
    case voterStep of
        Preparing form ->
            { model | voterStep = Preparing (f form) }

        _ ->
            model


type alias GovIdCheck =
    { govId : Gov.Id
    , scriptInfo : RemoteData ConcurrentTask.Http.Error ScriptInfo
    , expectedSigners : Dict String { expected : Bool, key : Bytes CredentialHash }
    , poolInfo : WebData PoolInfo
    , drepInfo : WebData DrepInfo
    , ccInfo : WebData CcInfo
    , cmd : Cmd Msg
    , msgToParent : Maybe MsgToParent
    }


{-| Validates if a governance ID is valid and loads associated information:

  - For scripts: loads script info and extracts expected signers
  - For DReps: loads voting power
  - For CCs: loads committee member info
  - For SPOs: loads stake pool info

Returns information needed for voting or an error message.

-}
checkGovId : UpdateContext msg -> String -> Result String GovIdCheck
checkGovId ctx str =
    case Gov.idFromBech32 str of
        Nothing ->
            Err <| "This doesn’t look like a valid CIP 129 governance Id: " ++ str

        Just govId ->
            let
                defaultCheck =
                    { govId = govId
                    , scriptInfo = RemoteData.NotAsked
                    , expectedSigners = Dict.empty
                    , poolInfo = RemoteData.NotAsked
                    , drepInfo = RemoteData.NotAsked
                    , ccInfo = RemoteData.NotAsked
                    , cmd = Cmd.none
                    , msgToParent = Nothing
                    }
            in
            case govId of
                Gov.CcColdCredId _ ->
                    Err <| "You are supposed to vote with your hot CC key, not the cold key: " ++ str

                Gov.GovActionId _ ->
                    Err "Please use one of the drep/pool/cc_hot CIP 129 governance Ids. Proposal to vote on will be selected later."

                -- Using a public key for the gov Id is the simplest case
                Gov.CcHotCredId ((VKeyHash keyHash) as cred) ->
                    let
                        ( ccInfo, fetchCcInfo ) =
                            case Dict.get (Bytes.toHex keyHash) ctx.ccsInfo of
                                Nothing ->
                                    ( RemoteData.Loading, Api.defaultApiProvider.getCcInfo ctx.networkId cred GotCcInfo )

                                Just info ->
                                    ( RemoteData.Success info, Cmd.none )
                    in
                    Ok { defaultCheck | ccInfo = ccInfo, cmd = fetchCcInfo }

                Gov.DrepId ((VKeyHash keyHash) as cred) ->
                    let
                        ( drepInfo, fetchDrepInfo ) =
                            case Dict.get (Bytes.toHex keyHash) ctx.drepsInfo of
                                Nothing ->
                                    ( RemoteData.Loading, Api.defaultApiProvider.getDrepInfo ctx.networkId cred GotDrepInfo )

                                Just info ->
                                    ( RemoteData.Success info, Cmd.none )
                    in
                    Ok { defaultCheck | drepInfo = drepInfo, cmd = fetchDrepInfo }

                Gov.PoolId poolId ->
                    let
                        ( poolInfo, fetchPoolInfo ) =
                            case Dict.get (Bytes.toHex poolId) ctx.poolsInfo of
                                Nothing ->
                                    ( RemoteData.Loading, Api.defaultApiProvider.getPoolLiveStake ctx.networkId poolId GotPoolInfo )

                                Just info ->
                                    ( RemoteData.Success info, Cmd.none )
                    in
                    Ok { defaultCheck | poolInfo = poolInfo, cmd = fetchPoolInfo }

                -- Using a script voter will require some extra information to be fetched
                Gov.CcHotCredId ((ScriptHash scriptHash) as cred) ->
                    let
                        ( scriptInfo, expectedSigners, fetchScriptInfoMsgToParent ) =
                            case Dict.get (Bytes.toHex scriptHash) ctx.scriptsInfo of
                                Nothing ->
                                    ( RemoteData.Loading
                                    , Dict.empty
                                    , Api.defaultApiProvider.getScriptInfo ctx.networkId scriptHash
                                        |> Storage.cacheWrap
                                            { db = ctx.db, storeName = "scriptInfo" }
                                            ScriptInfo.storageDecoder
                                            ScriptInfo.storageEncode
                                            { key = Bytes.toHex scriptHash }
                                        |> ConcurrentTask.onJsException (\{ message } -> ConcurrentTask.fail <| ConcurrentTask.Http.BadUrl <| "Uncaught JS exception: " ++ message)
                                        |> ConcurrentTask.Extra.toResult
                                        |> ConcurrentTask.map GotScriptInfoTask
                                        |> RunTask
                                        |> Just
                                    )

                                Just info ->
                                    ( RemoteData.Success info
                                    , case info.script of
                                        Script.Native nativeScript ->
                                            Script.extractSigners nativeScript
                                                |> Dict.map (\_ key -> { expected = True, key = key })

                                        Script.Plutus _ ->
                                            Dict.empty
                                    , Nothing
                                    )

                        ( ccInfo, fetchCcInfo ) =
                            case Dict.get (Bytes.toHex scriptHash) ctx.ccsInfo of
                                Nothing ->
                                    ( RemoteData.Loading, Api.defaultApiProvider.getCcInfo ctx.networkId cred GotCcInfo )

                                Just info ->
                                    ( RemoteData.Success info, Cmd.none )
                    in
                    Ok
                        { defaultCheck
                            | scriptInfo = scriptInfo
                            , expectedSigners = expectedSigners
                            , ccInfo = ccInfo
                            , cmd = fetchCcInfo
                            , msgToParent = fetchScriptInfoMsgToParent
                        }

                Gov.DrepId ((ScriptHash scriptHash) as cred) ->
                    let
                        ( scriptInfo, expectedSigners, fetchScriptInfoMsgToParent ) =
                            case Dict.get (Bytes.toHex scriptHash) ctx.scriptsInfo of
                                Nothing ->
                                    ( RemoteData.Loading
                                    , Dict.empty
                                    , Api.defaultApiProvider.getScriptInfo ctx.networkId scriptHash
                                        |> Storage.cacheWrap
                                            { db = ctx.db, storeName = "scriptInfo" }
                                            ScriptInfo.storageDecoder
                                            ScriptInfo.storageEncode
                                            { key = Bytes.toHex scriptHash }
                                        |> ConcurrentTask.onJsException (\{ message } -> ConcurrentTask.fail <| ConcurrentTask.Http.BadUrl <| "Uncaught JS exception: " ++ message)
                                        |> ConcurrentTask.Extra.toResult
                                        |> ConcurrentTask.map GotScriptInfoTask
                                        |> RunTask
                                        |> Just
                                    )

                                Just info ->
                                    ( RemoteData.Success info
                                    , case info.script of
                                        Script.Native nativeScript ->
                                            Script.extractSigners nativeScript
                                                |> Dict.map (\_ key -> { expected = True, key = key })

                                        Script.Plutus _ ->
                                            Dict.empty
                                    , Nothing
                                    )

                        ( drepInfo, fetchDrepInfo ) =
                            case Dict.get (Bytes.toHex scriptHash) ctx.drepsInfo of
                                Nothing ->
                                    ( RemoteData.Loading, Api.defaultApiProvider.getDrepInfo ctx.networkId cred GotDrepInfo )

                                Just info ->
                                    ( RemoteData.Success info, Cmd.none )
                    in
                    Ok
                        { defaultCheck
                            | scriptInfo = scriptInfo
                            , expectedSigners = expectedSigners
                            , drepInfo = drepInfo
                            , cmd = fetchDrepInfo
                            , msgToParent = fetchScriptInfoMsgToParent
                        }


confirmVoter : UpdateContext msg -> VoterPreparationForm -> Utxo.RefDict Output -> ( Step VoterPreparationForm VoterWitness VoterWitness, Cmd Msg, Maybe MsgToParent )
confirmVoter ctx form loadedRefUtxos =
    let
        justError errorMsg =
            ( Preparing { form | error = Just errorMsg }
            , Cmd.none
            , Nothing
            )
    in
    case form.govId of
        Nothing ->
            justError "You must provide a valid governance ID. It can be a bech32 pool ID, a CIP 129 DRep ID or CC hot ID."

        Just (CcColdCredId _) ->
            justError "CC cold keys are not used to vote, please provide your ID for the hot keys instead."

        Just (GovActionId _) ->
            justError "The proposal to vote on is selected later. For now please provide you voter ID. It can be a bech32 pool ID, a CIP 129 DRep ID or CC hot ID."

        Just (PoolId poolId) ->
            ( Done form <| WithPoolCred poolId
            , Cmd.none
            , Nothing
            )

        Just (DrepId (VKeyHash keyHash)) ->
            ( Done form <| WithDrepCred (WithKey keyHash)
            , Cmd.none
            , Nothing
            )

        Just (CcHotCredId (VKeyHash keyHash)) ->
            ( Done form <| WithCommitteeHotCred (WithKey keyHash)
            , Cmd.none
            , Nothing
            )

        Just (DrepId (ScriptHash _)) ->
            case form.scriptInfo of
                RemoteData.NotAsked ->
                    justError "Script info isn’t loading yet govId is a script. Please report the error."

                RemoteData.Loading ->
                    justError "Script info is still loading, please wait."

                RemoteData.Failure error ->
                    justError <| "There was an error loading the script info. Are you sure you registered? " ++ Debug.toString error

                RemoteData.Success scriptInfo ->
                    validateScriptVoter ctx form loadedRefUtxos WithDrepCred scriptInfo

        _ ->
            Debug.todo ""


validateScriptVoter : UpdateContext msg -> VoterPreparationForm -> Utxo.RefDict Output -> (CredentialWitness -> VoterWitness) -> ScriptInfo -> ( Step VoterPreparationForm VoterWitness VoterWitness, Cmd Msg, Maybe MsgToParent )
validateScriptVoter ctx form loadedRefUtxos toVoter scriptInfo =
    let
        justError errorMsg =
            ( Preparing { form | error = Just errorMsg }
            , Cmd.none
            , Nothing
            )
    in
    case ( form.utxoRef, utxoRefFromStr form.utxoRef ) of
        -- When not using a reference UTxO, just proceed with an inline witness
        ( "", _ ) ->
            case scriptInfo.script of
                Script.Native nativeScript ->
                    -- If the native script isn’t encoded correctly we can’t vote
                    if scriptInfo.nativeCborEncodingMatchesHash == Just True then
                        let
                            witness =
                                { script = WitnessValue nativeScript
                                , expectedSigners = keepOnlyExpectedSigners form.expectedSigners
                                }
                        in
                        ( Done { form | error = Nothing } <| toVoter <| WithScript scriptInfo.scriptHash <| NativeWitness witness
                        , Cmd.none
                        , Nothing
                        )

                    else
                        -- If the native script isn’t encoded correctly we can’t vote
                        justError "For technical reasons you need to provide a reference UTxO for the script."

                Script.Plutus { version, script } ->
                    let
                        witness =
                            { script = ( version, WitnessValue script )
                            , redeemerData = Debug.todo "Add forms for the redeemer Data"
                            , requiredSigners = Debug.todo "Add a required signers form for Plutus"
                            }
                    in
                    ( Done { form | error = Nothing } <| toVoter <| WithScript scriptInfo.scriptHash <| PlutusWitness witness
                    , Cmd.none
                    , Nothing
                    )

        ( _, Err error ) ->
            justError error

        ( _, Ok outputRef ) ->
            -- We are using an output ref for the script, that we may have already loaded or not yet
            case scriptInfo.script of
                Script.Native _ ->
                    let
                        witness =
                            { script = WitnessReference outputRef
                            , expectedSigners = keepOnlyExpectedSigners form.expectedSigners
                            }

                        voter =
                            toVoter <| WithScript scriptInfo.scriptHash <| NativeWitness witness
                    in
                    if Dict.Any.member outputRef loadedRefUtxos then
                        ( Done { form | error = Nothing } voter
                        , Cmd.none
                        , Nothing
                        )

                    else
                        ( Validating form voter
                        , Cmd.none
                        , Api.defaultApiProvider.retrieveTx ctx.networkId outputRef.transactionId
                            |> Storage.cacheWrap
                                { db = ctx.db, storeName = "tx" }
                                Bytes.jsonDecoder
                                Bytes.jsonEncode
                                { key = Bytes.toHex outputRef.transactionId }
                            |> ConcurrentTask.onJsException (\{ message } -> ConcurrentTask.fail <| ConcurrentTask.Http.BadUrl <| "Uncaught JS exception: " ++ message)
                            |> ConcurrentTask.Extra.toResult
                            |> ConcurrentTask.map (GotRefUtxoTxBytes outputRef)
                            |> RunTask
                            |> Just
                        )

                Script.Plutus _ ->
                    Debug.todo "Handle Plutus script case"


keepOnlyExpectedSigners : Dict String { expected : Bool, key : Bytes CredentialHash } -> List (Bytes CredentialHash)
keepOnlyExpectedSigners signers =
    Dict.values signers
        |> List.filterMap
            (\{ expected, key } ->
                if expected then
                    Just key

                else
                    Nothing
            )


utxoRefFromStr : String -> Result String OutputReference
utxoRefFromStr str =
    case String.split "#" str of
        [ txIdHex, indexStr ] ->
            if String.length txIdHex == 64 then
                case ( Bytes.fromHex txIdHex, String.toInt indexStr ) of
                    ( Just txId, Just index ) ->
                        Ok { transactionId = txId, outputIndex = index }

                    ( Nothing, _ ) ->
                        Err <| "The Tx ID doesn’t look like valid hex: " ++ txIdHex

                    ( _, Nothing ) ->
                        Err <| "The output index doesn’t look like a valid integer: " ++ indexStr

            else
                Err "The Tx ID should be the hex of a 32 bytes identifier"

        _ ->
            Err "An output reference must have the shape: {txid}#0, for example: 10e7c91aca541c47c2a03debf6ebfc894ce553d0d0d3c01d053ebfca4e2893cb#0"



-- Rationale Step


updateRationaleForm : (RationaleForm -> RationaleForm) -> Model -> Model
updateRationaleForm f ({ rationaleCreationStep } as model) =
    case rationaleCreationStep of
        Preparing form ->
            { model | rationaleCreationStep = Preparing (f form) }

        _ ->
            model


updateRationaleInternalVoteForm : (Int -> InternalVote -> InternalVote) -> String -> Model -> Model
updateRationaleInternalVoteForm updateF numberStr model =
    let
        rationaleUpdate : RationaleForm -> RationaleForm
        rationaleUpdate form =
            String.toInt numberStr
                |> Maybe.map (\n -> { form | internalVote = updateF n form.internalVote })
                |> Maybe.withDefault form
    in
    updateRationaleForm rationaleUpdate model


validateRationaleForm : Step RationaleForm {} Rationale -> Step RationaleForm {} Rationale
validateRationaleForm step =
    case step of
        Preparing form ->
            let
                rationaleValidation =
                    validateRationaleSummary form.summary
                        |> Result.andThen (\_ -> validateRationaleStatement form.rationaleStatement)
                        |> Result.andThen (\_ -> validateRationaleDiscussion form.precedentDiscussion)
                        |> Result.andThen (\_ -> validateRationaleCounterArg form.counterArgumentDiscussion)
                        |> Result.andThen (\_ -> validateRationaleConclusion form.conclusion)
                        |> Result.andThen (\_ -> validateRationaleInternVote form.internalVote)
                        |> Result.andThen (\_ -> validateRationaleRefs form.references)
            in
            case rationaleValidation of
                Ok _ ->
                    Done form (rationaleFromForm form)

                Err err ->
                    Preparing { form | error = Just err }

        _ ->
            step


validateRationaleSummary : String -> Result String ()
validateRationaleSummary summary =
    -- Limited to 300 characters
    -- Should NOT support markdown (implied by not providing MD editor)
    let
        summaryLength =
            String.length summary
    in
    if summaryLength > 300 then
        Err ("Summary is limited to 300 characters, and is currently " ++ String.fromInt summaryLength)

    else if String.isEmpty (String.trim summary) then
        Err "The summary field is mandatory"

    else
        Ok ()


validateRationaleStatement : MarkdownForm -> Result String ()
validateRationaleStatement statement =
    case String.trim statement of
        "" ->
            Err "The rationale statement field is mandatory"

        str ->
            checkValidMarkdown str


checkValidMarkdown : String -> Result String ()
checkValidMarkdown str =
    case Md.parse str of
        Ok _ ->
            Ok ()

        Err deadEnds ->
            List.map Md.deadEndToString deadEnds
                |> String.join "\n"
                |> Err


validateRationaleDiscussion : MarkdownForm -> Result String ()
validateRationaleDiscussion discussion =
    -- Nothing to check really, except markdown syntax, implied by the editor
    checkValidMarkdown (String.trim discussion)


validateRationaleCounterArg : MarkdownForm -> Result String ()
validateRationaleCounterArg counterArg =
    -- Nothing to check really, except markdown syntax, implied by the editor
    checkValidMarkdown (String.trim counterArg)


validateRationaleConclusion : MarkdownForm -> Result String ()
validateRationaleConclusion _ =
    -- Nothing to check really
    Ok ()


validateRationaleInternVote : InternalVote -> Result String ()
validateRationaleInternVote internVote =
    -- Check that all numbers are positive
    if internVote.constitutional < 0 then
        Err "Constitutional internal vote must be >= 0"

    else if internVote.unconstitutional < 0 then
        Err "Unconstitutional internal vote must be >= 0"

    else if internVote.abstain < 0 then
        Err "Abstain internal vote must be >= 0"

    else if internVote.didNotVote < 0 then
        Err "DidNotVote internal vote must be >= 0"

    else
        Ok ()


validateRationaleRefs : List Reference -> Result String ()
validateRationaleRefs references =
    let
        -- Check that there are no duplicate label in the references
        validateNoDuplicate =
            case findDuplicate (List.map .label references) of
                Just dup ->
                    Err ("There is a duplicate label in the references: " ++ dup)

                Nothing ->
                    Ok ()

        -- TODO: Check that URIs seem valid
        checkUris _ =
            Ok ()
    in
    validateNoDuplicate
        |> Result.andThen
            (\_ ->
                List.map checkUris references
                    |> reduceResults
                    |> Result.map (always ())
            )


{-| Converts a RationaleForm into a final Rationale by:

  - Trimming whitespace
  - Converting empty strings to Nothing for optional fields
  - Preserving internal vote counts
  - Keeping all references

-}
rationaleFromForm : RationaleForm -> Rationale
rationaleFromForm form =
    let
        cleanup str =
            case String.trim str of
                "" ->
                    Nothing

                trimmed ->
                    Just trimmed
    in
    { summary = String.trim form.summary
    , rationaleStatement = String.trim form.rationaleStatement
    , precedentDiscussion = cleanup form.precedentDiscussion
    , counterArgumentDiscussion = cleanup form.counterArgumentDiscussion
    , conclusion = cleanup form.conclusion
    , internalVote = form.internalVote
    , references = form.references
    }


editRationale : Step RationaleForm {} Rationale -> Step RationaleForm {} Rationale
editRationale step =
    case step of
        Preparing _ ->
            step

        Validating rationaleForm _ ->
            Preparing rationaleForm

        Done prep _ ->
            Preparing prep



-- Rationale Signature Step


resetRationaleSignatures : Rationale -> Step RationaleSignatureForm {} RationaleSignature -> RationaleSignatureForm
resetRationaleSignatures rationale step =
    let
        newRatSig authors =
            { authors = List.map (\a -> { a | signature = Nothing }) authors
            , rationale = rationale
            , error = Nothing
            }
    in
    case step of
        Preparing { authors } ->
            newRatSig authors

        Validating { authors } _ ->
            newRatSig authors

        Done _ { authors } ->
            newRatSig authors


encodeJsonLdRationale : Rationale -> JE.Value
encodeJsonLdRationale rationale =
    JE.object <|
        List.filterMap identity
            [ Just ( "summary", JE.string rationale.summary )
            , Just ( "rationaleStatement", JE.string rationale.rationaleStatement )
            , Maybe.map (\s -> ( "precedentDiscussion", JE.string s )) rationale.precedentDiscussion
            , Maybe.map (\s -> ( "counterargumentDiscussion", JE.string s )) rationale.counterArgumentDiscussion
            , Maybe.map (\s -> ( "conclusion", JE.string s )) rationale.conclusion
            , if rationale.internalVote == noInternalVote then
                Nothing

              else
                Just ( "internalVote", encodeInternalVote rationale.internalVote )
            , if List.isEmpty rationale.references then
                Nothing

              else
                Just ( "references", JE.list encodeReference rationale.references )
            ]


encodeInternalVote : InternalVote -> JE.Value
encodeInternalVote { constitutional, unconstitutional, abstain, didNotVote } =
    JE.object
        [ ( "constitutional", JE.int constitutional )
        , ( "unconstitutional", JE.int unconstitutional )
        , ( "abstain", JE.int abstain )
        , ( "didNotVote", JE.int didNotVote )
        ]


encodeReference : Reference -> JE.Value
encodeReference ref =
    JE.object
        [ ( "@type", encodeRefType ref.type_ )
        , ( "label", JE.string ref.label )
        , ( "uri", JE.string ref.uri )
        ]


encodeRefType : ReferenceType -> JE.Value
encodeRefType refType =
    case refType of
        OtherRefType ->
            JE.string "Other"

        GovernanceMetadataRefType ->
            JE.string "GovernanceMetadata"

        RelevantArticlesRefType ->
            JE.string "RelevantArticles"


updateAuthorsForm : (List AuthorWitness -> List AuthorWitness) -> Model -> Model
updateAuthorsForm f ({ rationaleSignatureStep } as model) =
    case rationaleSignatureStep of
        Preparing form ->
            { model
                | rationaleSignatureStep =
                    Preparing { form | authors = f form.authors, error = Nothing }
            }

        _ ->
            model


handleJsonSignatureFileRead : Int -> String -> Result x String -> Msg
handleJsonSignatureFileRead n authorName result =
    case result of
        Err _ ->
            NoMsg

        Ok json ->
            LoadedAuthorSignatureJsonRationale n authorName json


authorWitnessExtractDecoder : String -> JD.Decoder AuthorWitness
authorWitnessExtractDecoder authorName =
    JD.field "authors" (JD.list authorWitnessDecoder)
        |> JD.andThen
            (\authors ->
                case List.head <| List.filter (\a -> a.name == authorName) authors of
                    Just author ->
                        JD.succeed author

                    Nothing ->
                        JD.fail <| "No witness found for author: " ++ authorName
            )


authorWitnessDecoder : JD.Decoder AuthorWitness
authorWitnessDecoder =
    JD.map4
        (\name witnessAlgorithm publicKey signature ->
            { name = name
            , witnessAlgorithm = witnessAlgorithm
            , publicKey = publicKey
            , signature = signature
            }
        )
        (JD.field "name" JD.string)
        (JD.at [ "witness", "witnessAlgorithm" ] JD.string)
        (JD.at [ "witness", "publicKey" ] JD.string)
        (JD.map Just <| JD.at [ "witness", "signature" ] JD.string)


signatureDecodingError : JD.Error -> Step RationaleSignatureForm {} RationaleSignature -> Step RationaleSignatureForm {} RationaleSignature
signatureDecodingError decodingError rationaleSignatureStep =
    case rationaleSignatureStep of
        Preparing form ->
            Preparing { form | error = Just <| JD.errorToString decodingError }

        _ ->
            rationaleSignatureStep


skipRationaleSignature : JsonLdContexts -> Step RationaleSignatureForm {} RationaleSignature -> Step RationaleSignatureForm {} RationaleSignature
skipRationaleSignature jsonLdContexts step =
    case step of
        Preparing ({ authors } as form) ->
            case findDuplicate (List.map .name authors) of
                Just dup ->
                    Preparing { form | error = Just <| "There is a duplicate name in the authors list: " ++ dup }

                Nothing ->
                    { form | authors = List.map (\a -> { a | signature = Nothing }) authors }
                        |> rationaleSignatureFromForm jsonLdContexts
                        |> Done form

        Validating ({ authors } as form) _ ->
            case findDuplicate (List.map .name authors) of
                Just dup ->
                    Preparing { form | error = Just <| "There is a duplicate name in the authors list: " ++ dup }

                Nothing ->
                    { form | authors = List.map (\a -> { a | signature = Nothing }) authors }
                        |> rationaleSignatureFromForm jsonLdContexts
                        |> Done form

        Done _ _ ->
            step


validateRationaleSignature : JsonLdContexts -> Model -> ( Model, Cmd msg, Maybe MsgToParent )
validateRationaleSignature jsonLdContexts model =
    case model.rationaleSignatureStep of
        Preparing ({ authors } as form) ->
            case validateAuthorsForm authors of
                Err error ->
                    ( { model | rationaleSignatureStep = Preparing { form | error = Just error } }
                    , Cmd.none
                    , Nothing
                    )

                Ok _ ->
                    -- TODO: change to Validating instead, and emit a command to check signatures
                    ( { model | rationaleSignatureStep = Done form <| rationaleSignatureFromForm jsonLdContexts form }
                    , Cmd.none
                    , Nothing
                    )

        Validating _ _ ->
            ( model, Cmd.none, Nothing )

        Done _ _ ->
            ( model, Cmd.none, Nothing )


rationaleSignatureFromForm : JsonLdContexts -> RationaleSignatureForm -> RationaleSignature
rationaleSignatureFromForm jsonLdContexts form =
    { authors = form.authors
    , rationale = form.rationale
    , signedJson =
        createJsonRationale jsonLdContexts form.rationale form.authors
            |> JE.encode 0
    }


rationaleSignatureToForm : Step RationaleSignatureForm {} RationaleSignature -> RationaleSignatureForm
rationaleSignatureToForm step =
    case step of
        Preparing form ->
            form

        Validating form _ ->
            form

        Done form _ ->
            form


validateAuthorsForm : List AuthorWitness -> Result String ()
validateAuthorsForm authors =
    let
        -- Check that there are no duplicate names in the authors
        validateNoDuplicate =
            case findDuplicate (List.map .name authors) of
                Just dup ->
                    Err ("There is a duplicate name in the authors list: " ++ dup)

                Nothing ->
                    Ok ()

        -- Check that witnessAlgorithm are authorized by the CIP
        authorizedAlgorithms =
            Set.singleton "ed25519"

        checkWitnessAlgo algo =
            if Set.member algo authorizedAlgorithms then
                Ok ()

            else
                Err ("The witness algorithm (" ++ algo ++ ") is not in the authorized standard list: " ++ String.join ", " (Set.toList authorizedAlgorithms))
    in
    validateNoDuplicate
        |> Result.andThen
            (\_ ->
                List.map .witnessAlgorithm authors
                    |> List.map checkWitnessAlgo
                    |> reduceResults
                    |> Result.map (always ())
            )


findDuplicate : List comparable -> Maybe comparable
findDuplicate list =
    findDuplicateHelper list Set.empty


findDuplicateHelper : List comparable -> Set comparable -> Maybe comparable
findDuplicateHelper list seen =
    case list of
        [] ->
            Nothing

        x :: xs ->
            if Set.member x seen then
                Just x

            else
                findDuplicateHelper xs (Set.insert x seen)


reduceResults : List (Result a b) -> Result a (List b)
reduceResults results =
    List.foldr
        (\result acc ->
            case ( result, acc ) of
                ( Err err, _ ) ->
                    Err err

                ( Ok value, Ok values ) ->
                    Ok (value :: values)

                ( _, Err err ) ->
                    Err err
        )
        (Ok [])
        results



-- Permanent Storage Step


updateStorageForm : (StorageForm -> StorageForm) -> Model -> Model
updateStorageForm formUpdate model =
    case model.permanentStorageStep of
        Preparing form ->
            { model | permanentStorageStep = Preparing <| formUpdate form }

        Validating _ _ ->
            model

        Done _ _ ->
            model


validateIpfsFormAndSendPinRequest : UpdateContext msg -> StorageForm -> Model -> ( Model, Cmd msg, Maybe MsgToParent )
validateIpfsFormAndSendPinRequest ctx form model =
    case ( model.rationaleSignatureStep, validateIpfsForm form ) of
        ( Done _ ratSig, Ok _ ) ->
            ( { model | permanentStorageStep = Validating form {} }
            , ctx.jsonRationaleToFile
                { fileContent = ratSig.signedJson
                , fileName = "rationale-signed.json"
                }
            , Nothing
            )

        ( Done _ _, Err error ) ->
            ( { model | permanentStorageStep = Preparing { form | error = Just error } }
            , Cmd.none
            , Nothing
            )

        _ ->
            ( { model | permanentStorageStep = Preparing { form | error = Just "Validate the rationale signature step first." } }
            , Cmd.none
            , Nothing
            )


validateIpfsForm : StorageForm -> Result String ()
validateIpfsForm form =
    let
        -- Check that the IPFS server url looks legit
        ipfsServerUrlSeemsLegit =
            case Url.fromString form.ipfsServer of
                Just _ ->
                    Ok ()

                Nothing ->
                    Err ("This url seems incorrect, it must look like this: https://subdomain.domain.org, instead I got this: " ++ form.ipfsServer)

        -- Check that headers look valid
        -- There are many rules, but will just check they aren’t empty
        nonEmptyHeadersResult headers =
            if List.any (\( f, _ ) -> String.isEmpty f) headers then
                Err "Empty header fields are forbidden."

            else
                Ok ()
    in
    ipfsServerUrlSeemsLegit
        |> Result.andThen (\_ -> nonEmptyHeadersResult form.headers)


pinRationaleFile : JD.Value -> Model -> ( Model, Cmd Msg )
pinRationaleFile fileAsValue model =
    case ( JD.decodeValue File.decoder fileAsValue, model.permanentStorageStep ) of
        ( Err error, Validating form _ ) ->
            ( { model | permanentStorageStep = Preparing { form | error = Just <| JD.errorToString error } }
            , Cmd.none
            )

        ( Ok file, Validating storageForm _ ) ->
            ( model
              -- NetworkId doesn’t matter here for IPFS
            , Api.defaultApiProvider.ipfsAdd
                { rpc = storageForm.ipfsServer
                , headers = storageForm.headers
                , file = file
                }
                GotIpfsAnswer
            )

        -- Ignore if we aren’t validating the permanent storage step
        _ ->
            ( model, Cmd.none )


handleIpfsAnswer : Model -> StorageForm -> IpfsAnswer -> ( Model, Cmd msg, Maybe MsgToParent )
handleIpfsAnswer model form ipfsAnswer =
    case ipfsAnswer of
        IpfsError error ->
            ( { model | permanentStorageStep = Preparing { form | error = Just error } }
            , Cmd.none
            , Nothing
            )

        IpfsAddSuccessful file ->
            ( { model | permanentStorageStep = Done form { config = form, jsonFile = file } }
            , Cmd.none
            , Nothing
            )



-- Fee Provider Step


updateFeeProviderForm : FeeProviderForm -> Model -> Model
updateFeeProviderForm form model =
    case model.feeProviderStep of
        Preparing _ ->
            { model | feeProviderStep = Preparing form }

        _ ->
            model


{-| Check if the external endpoint seems legit.
-}
validateFeeProviderForm : Maybe LoadedWallet -> FeeProviderForm -> Step FeeProviderForm FeeProviderTemp FeeProvider
validateFeeProviderForm maybeWallet feeProviderForm =
    case ( maybeWallet, feeProviderForm ) of
        ( Nothing, ConnectedWalletFeeProvider _ ) ->
            Preparing (ConnectedWalletFeeProvider { error = Just "No wallet connected, please connect a wallet first." })

        ( Just { changeAddress, utxos }, ConnectedWalletFeeProvider _ ) ->
            Done feeProviderForm { address = changeAddress, utxos = utxos }

        ( _, ExternalFeeProvider { endpoint } ) ->
            case Url.fromString endpoint of
                Just _ ->
                    Validating feeProviderForm { address = Nothing, utxos = Nothing }

                Nothing ->
                    Preparing (ExternalFeeProvider { endpoint = endpoint, error = Just <| "The endpoint does not look like a valid URL: " ++ endpoint })



-- Build Tx Step


{-| Requirements needed to build a valid voting transaction:

  - Voter witness (key or script)
  - Proposal being voted on
  - Rationale anchor (metadata hash)
  - UTXOs for fee payment and scripts
  - Protocol parameters for cost calculation

-}
type alias TxRequirements =
    { voter : VoterWitness
    , actionId : ActionId
    , rationaleAnchor : Anchor
    , localStateUtxos : Utxo.RefDict Output
    , feeProviderAddress : Address
    , costModels : CostModels
    }


allPrepSteps : Maybe CostModels -> Model -> Result String TxRequirements
allPrepSteps maybeCostModels m =
    case ( maybeCostModels, ( m.voterStep, m.pickProposalStep, m.rationaleSignatureStep ), ( m.permanentStorageStep, m.feeProviderStep ) ) of
        ( Just costModels, ( Done _ voter, Done _ p, Done _ r ), ( Done _ s, Done _ f ) ) ->
            Ok
                { voter = voter
                , actionId = p.id
                , rationaleAnchor =
                    { url = "ipfs://" ++ s.jsonFile.cid
                    , dataHash =
                        Bytes.fromText r.signedJson
                            |> Bytes.toU8
                            |> blake2b256 Nothing
                            |> Bytes.fromU8
                    }
                , localStateUtxos = Dict.Any.union m.someRefUtxos f.utxos
                , feeProviderAddress = f.address
                , costModels = costModels
                }

        ( Nothing, _, _ ) ->
            Err "Somehow cost models are missing, please report this issue"

        _ ->
            Err "Incomplete steps before Tx building"



-- ###################################################################
-- VIEW
-- ###################################################################


{-| Configuration needed by the view:

  - Message wrapper for parent component
  - Wallet connectivity status
  - Available proposals to vote on
  - JSON-LD metadata context for rationale
  - Protocol parameters
  - Link to transaction signing page

-}
type alias ViewContext msg =
    { wrapMsg : Msg -> msg
    , walletChangeAddress : Maybe Address
    , proposals : WebData (Dict String ActiveProposal)
    , jsonLdContexts : JsonLdContexts
    , costModels : Maybe CostModels
    , networkId : NetworkId
    , signingLink : Transaction -> List (Bytes CredentialHash) -> List (Html msg) -> Html msg
    }


view : ViewContext msg -> Model -> Html msg
view ctx model =
    div [ HA.style "max-width" "1440px", HA.style "margin" "0 auto" ]
        [ -- Hero section component
          div
            [ HA.style "position" "relative"
            , HA.style "overflow" "hidden"
            , HA.style "padding-top" "6rem"
            , HA.style "padding-bottom" "6rem"
            , HA.style "margin-bottom" "2rem"
            ]
            [ -- Main hero content
              div
                [ HA.style "position" "relative"
                , HA.style "z-index" "10"
                , HA.style "max-width" "840px"
                , HA.style "margin" "0 auto"
                , HA.style "padding" "0 1.5rem"
                ]
                [ Html.h1
                    [ HA.style "font-size" "3.5rem"
                    , HA.style "font-weight" "600"
                    , HA.style "line-height" "1.1"
                    , HA.style "margin-bottom" "1.5rem"
                    ]
                    [ text "Vote Preparation" ]
                , Html.p
                    [ HA.style "font-size" "1.25rem"
                    , HA.style "line-height" "1.6"
                    , HA.style "max-width" "640px"
                    , HA.style "margin-bottom" "2rem"
                    ]
                    [ text "This page helps you prepare and submit votes for governance proposals. You can identify yourself as a voter, select a proposal, create a rationale for your vote, and build the transaction."
                    ]
                ]

            -- Desktop gradient (always visible since we can't do media queries easily in Elm)
            , div
                [ HA.style "position" "absolute"
                , HA.style "z-index" "1"
                , HA.style "top" "-13rem"
                , HA.style "right" "0"
                , HA.style "left" "0"
                , HA.style "overflow" "hidden"
                , HA.style "transform" "translateZ(0)" -- gpu acceleration
                , HA.style "filter" "blur(64px)"
                ]
                [ div
                    [ HA.style "position" "relative"
                    , HA.style "width" "100%"
                    , HA.style "padding-bottom" "58.7%" -- aspect ratio 1155/678
                    , HA.style "background" "linear-gradient(90deg, #00E0FF, #0084FF)"
                    , HA.style "opacity" "0.8"
                    , HA.style "clip-path" "polygon(19% 5%, 36% 8%, 55% 15%, 76% 5%, 100% 16%, 100% 100%, 0 100%, 0 14%)"
                    ]
                    []
                ]
            ]

        -- Content container that wraps everything else with consistent padding
        , div
            [ HA.style "max-width" "840px"
            , HA.style "margin" "0 auto"
            , HA.style "padding" "0 1.5rem"
            ]
            [ viewVoterIdentificationStep ctx model.voterStep
            , Html.hr [ HA.style "margin-top" "3rem", HA.style "border-color" "#C7C7C7" ] []
            , viewProposalSelectionStep ctx model
            , Html.hr [ HA.style "margin-top" "3rem", HA.style "border-color" "#C7C7C7" ] []
            , viewRationaleStep ctx model.rationaleCreationStep
            , Html.hr [ HA.style "margin-top" "1rem", HA.style "border-color" "#C7C7C7" ] []
            , viewRationaleSignatureStep ctx model.rationaleCreationStep model.rationaleSignatureStep
            , Html.hr [ HA.style "margin-top" "2rem", HA.style "border-color" "#C7C7C7" ] []
            , viewPermanentStorageStep ctx model.rationaleSignatureStep model.permanentStorageStep
            , Html.hr [ HA.style "margin-top" "2rem", HA.style "border-color" "#C7C7C7" ] []
            , viewFeeProviderStep ctx model.feeProviderStep
            , Html.hr [ HA.style "margin-top" "2rem", HA.style "border-color" "#C7C7C7" ] []
            , viewBuildTxStep ctx model
            , Html.hr [ HA.style "margin-top" "1rem", HA.style "border-color" "#C7C7C7" ] []
            , viewSignTxStep ctx model.buildTxStep
            ]
        ]



--
-- Voter Identification Step
--


viewVoterIdentificationStep : ViewContext msg -> Step VoterPreparationForm VoterWitness VoterWitness -> Html msg
viewVoterIdentificationStep ctx step =
    case step of
        Preparing form ->
            Html.map ctx.wrapMsg <|
                div []
                    [ Html.h2 [ HA.class "text-3xl font-medium  mb-4" ] [ text "Vote Preparation" ]
                    , Html.p [] [ Helper.firstTextField "Voter governance ID (drep/pool/cc_hot)" (Maybe.withDefault "" <| Maybe.map Gov.idToBech32 form.govId) VoterGovIdChange ]
                    , Html.Lazy.lazy viewValidGovIdForm form
                    , Html.p [ HA.class "my-4" ] [ Helper.viewButton "Confirm Voter" ValidateVoterFormButtonClicked ]
                    , viewError form.error
                    ]

        Validating _ _ ->
            div [ HA.style "background-color" "#ffffff", HA.style "border-radius" "0.5rem", HA.style "box-shadow" "0 4px 6px rgba(0, 0, 0, 0.1)", HA.style "padding" "1.5rem" ]
                [ Html.p [] [ text "validating voter information ..." ]
                ]

        Done form voter ->
            Html.map ctx.wrapMsg <| viewIdentifiedVoter form voter


viewValidGovIdForm : VoterPreparationForm -> Html Msg
viewValidGovIdForm form =
    let
        viewVotingPower accessor webData =
            case webData of
                RemoteData.NotAsked ->
                    text "not querried"

                RemoteData.Loading ->
                    text "loading ..."

                RemoteData.Failure _ ->
                    text <| "? Most likely, this voter is inactive, or not registered yet, or was just registered this epoch."

                RemoteData.Success success ->
                    text <| Helper.prettyAdaLovelace <| Natural.fromSafeInt <| accessor success
    in
    case form.govId of
        Nothing ->
            text ""

        -- First the easy case: voting with a key
        Just (CcHotCredId (VKeyHash hash)) ->
            div []
                [ Html.p [] [ text <| "Voting as a CC member with a hot key of hash: " ++ Bytes.toHex hash ]
                , viewCcInfo form.ccInfo
                ]

        Just (DrepId (VKeyHash hash)) ->
            div []
                [ Html.p [] [ text <| "Voting as a DRep with a key of hash: " ++ Bytes.toHex hash ]
                , Html.p []
                    [ text "Voting power: "
                    , viewVotingPower .votingPower form.drepInfo
                    ]
                ]

        Just (PoolId hash) ->
            div []
                [ Html.p [] [ text <| "Voting as a SPO with pool ID (hex): " ++ Bytes.toHex hash ]
                , Html.p []
                    [ text "Live stake: "
                    , viewVotingPower .stake form.poolInfo
                    ]
                ]

        -- Then the hard case: voting with a script
        Just (CcHotCredId (ScriptHash hash)) ->
            div []
                [ Html.p [] [ text <| "Voting as a CC member with a script of hash: " ++ Bytes.toHex hash ]
                , viewCcInfo form.ccInfo
                , viewScriptForm form
                ]

        Just (DrepId (ScriptHash hash)) ->
            div []
                [ Html.p [] [ text <| "Voting as a DRep with a script of hash: " ++ Bytes.toHex hash ]
                , Html.p []
                    [ text "Voting power: "
                    , viewVotingPower .votingPower form.drepInfo
                    ]
                , viewScriptForm form
                ]

        Just govId ->
            Html.p [] [ text <| "Unexpected type of governance Id: " ++ Debug.toString govId ]


viewCcInfo : WebData CcInfo -> Html msg
viewCcInfo remoteCcInfo =
    case remoteCcInfo of
        RemoteData.Success { coldCred, hotCred, status, epochMandateEnd } ->
            div []
                [ Html.p [] [ text <| "Cold credential: " ++ Gov.idToBech32 (CcColdCredId coldCred) ]
                , Html.p [] [ text <| "Hot credential (used to vote): " ++ Gov.idToBech32 (CcHotCredId hotCred) ]
                , Html.p [] [ text <| "Member status: " ++ status ]
                , Html.p [] [ text <| "Mandate ending at epoch: " ++ String.fromInt epochMandateEnd ]
                ]

        RemoteData.NotAsked ->
            Html.p [] [ text "CC member info not querried" ]

        RemoteData.Loading ->
            Html.p [] [ text "CC member info loading ..." ]

        RemoteData.Failure error ->
            Html.p [] [ text <| "CC member info loading error: " ++ Debug.toString error ]


viewScriptForm : VoterPreparationForm -> Html Msg
viewScriptForm { scriptInfo, utxoRef, expectedSigners } =
    case scriptInfo of
        RemoteData.NotAsked ->
            text ""

        RemoteData.Loading ->
            Html.p [] [ text "Loading info for script ..." ]

        RemoteData.Failure err ->
            Html.p [] [ text <| "Error while loading script info: " ++ Debug.toString err ]

        RemoteData.Success { scriptHash, script, nativeCborEncodingMatchesHash } ->
            let
                utxoRefForm =
                    Html.p [] [ Helper.textField "Reference UTxO" utxoRef UtxoRefChange ]

                refScriptFeeSavings =
                    Transaction.estimateRefScriptFeeSavings script

                refScriptSuggestion =
                    -- Suggest reference script for more than ₳0.005 savings
                    if refScriptFeeSavings >= 5000 then
                        div []
                            [ Html.p [] [ text <| "By using a reference input for your script, you could save this much in Tx fees: " ++ prettyAdaLovelace (Natural.fromSafeInt refScriptFeeSavings) ]
                            , utxoRefForm
                            ]
                        -- Print warning for more than ₳0.005 additional cost of using a reference script

                    else if refScriptFeeSavings <= -5000 then
                        Html.p [] [ text <| "Weirdly, using a reference input for your script would cost you more: " ++ prettyAdaLovelace (Natural.fromSafeInt -refScriptFeeSavings) ]
                        -- Just ignore if it doesn’t affect the fees in any significant way

                    else
                        text ""

                additionalSignerCost =
                    Natural.fromSafeInt <|
                        Transaction.defaultTxFeeParams.feePerByte
                            * additionalBytesPerSignature

                additionalBytesPerSignature =
                    Transaction.encodeVKeyWitness
                        { vkey = Bytes.dummy 32 "", signature = Bytes.dummy 64 "" }
                        |> Cbor.Encode.encode
                        |> Bytes.fromBytes
                        |> Bytes.width
            in
            case script of
                Script.Native _ ->
                    if nativeCborEncodingMatchesHash == Just True then
                        div []
                            [ Html.p [] [ text "Type of script: Native Script" ]
                            , refScriptSuggestion
                            , Html.p [] [ text <| "Expected signers: (each adds " ++ prettyAdaLovelace additionalSignerCost ++ " to the Tx fees)" ]
                            , div [] (List.map viewExpectedSignerCheckbox <| Dict.values expectedSigners)
                            ]

                    else
                        div []
                            [ Html.p [] [ text "Type of script: Native Script" ]
                            , Html.p [] [ text <| "IMPORTANT: for technical reasons, we need you to provide a reference UTxO containing your script of hash: " ++ Bytes.toHex scriptHash ]
                            , utxoRefForm
                            , Html.p [] [ text <| "Expected signers: (each adds " ++ prettyAdaLovelace additionalSignerCost ++ " to the Tx fees)" ]
                            , div [] (List.map viewExpectedSignerCheckbox <| Dict.values expectedSigners)
                            ]

                Script.Plutus plutusScript ->
                    div []
                        [ Html.p [] [ text <| "Plutus script version: " ++ Debug.toString plutusScript.version ]
                        , Html.p [] [ text <| "Script size: " ++ (String.fromInt <| Bytes.width plutusScript.script) ++ " Bytes" ]
                        , refScriptSuggestion
                        , Html.p [] [ text "WIP: we are waiting for someone needing this to implement Plutus voters" ]
                        ]


viewExpectedSignerCheckbox : { expected : Bool, key : Bytes CredentialHash } -> Html Msg
viewExpectedSignerCheckbox { expected, key } =
    let
        keyHex =
            Bytes.toHex key
    in
    Html.p []
        [ Html.input
            [ HA.type_ "checkbox"
            , HA.id keyHex
            , HA.name keyHex
            , HA.checked expected
            , onCheck (ToggleExpectedSigner keyHex)
            ]
            []
        , Html.label [ HA.for keyHex ] [ text <| " key hash: " ++ keyHex ]
        ]


viewIdentifiedVoter : VoterPreparationForm -> VoterWitness -> Html Msg
viewIdentifiedVoter form voter =
    let
        govIdStr =
            Maybe.map Gov.idToBech32 form.govId
                |> Maybe.withDefault ""

        ( voterTypeText, voterCred ) =
            case voter of
                WithCommitteeHotCred cred ->
                    ( "Constitutional Committee Voter: " ++ govIdStr, cred )

                WithDrepCred cred ->
                    let
                        votingPowerStr =
                            case form.drepInfo of
                                RemoteData.Success { votingPower } ->
                                    Helper.prettyAdaLovelace (Natural.fromSafeInt votingPower)

                                _ ->
                                    "?"
                    in
                    ( "DRep Voter (voting power: " ++ votingPowerStr ++ "): " ++ govIdStr, cred )

                WithPoolCred hash ->
                    let
                        votingPower =
                            case form.poolInfo of
                                RemoteData.Success { stake } ->
                                    Helper.prettyAdaLovelace (Natural.fromSafeInt stake)

                                _ ->
                                    "?"
                    in
                    ( "SPO Voter (voting power: " ++ votingPower ++ "): " ++ Pool.toBech32 hash
                    , WithKey hash
                    )
    in
    div []
        [ Html.h2 [ HA.class "text-3xl font-medium  mb-4" ] [ text "Voter Information" ]
        , div [ HA.class " p-4 rounded-md border mb-4", HA.style "border-color" "#C6C6C6" ]
            [ Html.div [ HA.class "mb-2" ]
                [ Html.span [ HA.class "font-medium" ] [ text voterTypeText ]
                ]
            , Html.div []
                [ case voterCred of
                    WithKey cred ->
                        Html.div [ HA.class "flex flex-col space-y-1" ]
                            [ Html.div []
                                [ Html.span [ HA.class "font-medium mr-2" ] [ text "Using key with hash:" ]
                                , Html.span [ HA.class "font-mono" ] [ text (Bytes.toHex cred) ]
                                ]
                            ]

                    WithScript hash (NativeWitness { expectedSigners }) ->
                        Html.div [ HA.class "flex flex-col space-y-2" ]
                            [ Html.div []
                                [ Html.span [ HA.class "font-medium mr-2" ] [ text "Using native script with hash:" ]
                                , Html.span [ HA.class "font-mono" ] [ text (Bytes.toHex hash) ]
                                ]
                            , if List.isEmpty expectedSigners then
                                Html.div [ HA.class "mt-1" ] [ text "No expected signers." ]

                              else
                                Html.div []
                                    [ Html.p [ HA.class "font-medium mt-1 mb-1" ] [ text "Expected signers:" ]
                                    , Html.ul [ HA.class "list-disc pl-5 space-y-1" ]
                                        (List.map
                                            (\s ->
                                                Html.li [ HA.class "text-sm" ]
                                                    [ Html.span [ HA.class "font-mono" ] [ text (Bytes.toHex s) ] ]
                                            )
                                            expectedSigners
                                        )
                                    ]
                            ]

                    WithScript _ (PlutusWitness _) ->
                        Html.div []
                            [ Html.span [ HA.class "text-amber-600" ] [ text "Using Plutus script (details not available)" ] ]
                ]
            ]
        , Html.p [] [ Helper.viewButton "Change Voter" ChangeVoterButtonClicked ]
        ]



--
-- Proposal Selection Step
--


viewProposalSelectionStep : ViewContext msg -> Model -> Html msg
viewProposalSelectionStep ctx model =
    case model.pickProposalStep of
        Preparing _ ->
            div [ HA.style "padding-top" "50px", HA.style "padding-bottom" "8px" ]
                [ Html.h2 [ HA.class "text-3xl font-medium  mb-4" ] [ text "Pick a Proposal" ]
                , case ctx.proposals of
                    RemoteData.NotAsked ->
                        text "Proposals are not loading, please report this error."

                    RemoteData.Loading ->
                        text "Proposals loading ..."

                    RemoteData.Failure httpError ->
                        Html.pre []
                            [ text "Something went wrong while loading proposals."
                            , text <| Debug.toString httpError
                            ]

                    RemoteData.Success proposalsDict ->
<<<<<<< HEAD
                        -- Sorted by ActionId for now
                        Dict.values proposalsDict
                            |> List.map (viewActiveProposal ctx.networkId)
                            |> div []
                            |> Html.map ctx.wrapMsg
=======
                        let
                            proposalOptions =
                                Dict.values proposalsDict
                                    |> List.map viewProposalOption
                                    |> List.map (Html.map ctx.wrapMsg)
                        in
                        div []
                            [ Helper.viewSelect
                                [ Html.Events.onInput (PickProposalButtonClicked >> ctx.wrapMsg) ]
                                (Html.option [ HA.value "" ] [ text "Choose a proposal to vote on..." ] :: proposalOptions)
                            ]
>>>>>>> 60133baa
                ]

        Validating _ _ ->
            div []
                [ Html.h2 [ HA.class "text-3xl font-medium mb-4" ] [ text "Pick a Proposal" ]
                , Html.p [] [ text "Validating the picked proposal ..." ]
                ]

        Done _ { id, actionType, metadata, metadataUrl } ->
            let
                ( title, content ) =
                    case metadata of
                        RemoteData.NotAsked ->
                            ( "not loading", Nothing )

                        RemoteData.Loading ->
                            ( "loading ...", Nothing )

                        RemoteData.Failure error ->
                            ( "ERROR for " ++ metadataUrl ++ ": " ++ Debug.toString error
                            , Nothing
                            )

                        RemoteData.Success meta ->
                            ( meta.body.title |> Maybe.withDefault "unknown (unexpected metadata format)"
                            , Just <|
                                div []
                                    [ Html.strong [] [ text "Abstract: " ]
                                    , text <| Maybe.withDefault "Unknown abstract (unexpected metadata format)" meta.body.abstract

                                    -- , Html.p [] [ text "Raw metadata:" ]
                                    -- , Html.pre [] [ text meta.raw ]
                                    ]
                            )
            in
<<<<<<< HEAD
            div []
                [ Html.h3 [] [ text "Pick a Proposal" ]
                , div []
                    [ Html.p [] [ text "Picked: ", cardanoScanActionLink ctx.networkId id ]
                    , Html.p [] [ text <| "Type: " ++ actionType ]
                    , Html.p [] [ Html.strong [] [ text <| "Title: " ++ title ] ]
                    , content
                        |> Maybe.withDefault (text "")
=======
            div [ HA.style "padding-top" "50px", HA.style "padding-bottom" "8px" ]
                [ Html.h2 [ HA.class "text-3xl font-medium mb-4" ] [ text "Pick a Proposal" ]
                , Helper.formContainer
                    [ Html.p [ HA.class "mb-4" ]
                        [ Html.strong [ HA.class "font-medium" ] [ text "Selected proposal:" ]
                        ]
                    , div [ HA.class " p-4 rounded-md border mb-4", HA.style "border-color" "#C6C6C6" ]
                        [ div [ HA.class "mb-2" ]
                            [ Html.span [ HA.class "font-bold mr-2" ] [ text "Proposal ID:" ]
                            , cardanoScanActionLink id
                            ]
                        , div [ HA.class "mb-2" ]
                            [ Html.span [ HA.class "font-bold mr-2" ] [ text "Type:" ]
                            , Html.span [] [ text actionType ]
                            ]
                        , div [ HA.class "mb-2" ]
                            [ Html.span [ HA.class "font-bold mr-2" ] [ text "Title:" ]
                            , Html.span [] [ text title ]
                            ]
                        , content
                            |> Maybe.withDefault (text "")
                        ]
>>>>>>> 60133baa
                    ]
                , Html.p [ HA.style "margin-top" "4px" ] [ Helper.viewButton "Change Proposal" (ctx.wrapMsg ChangeProposalButtonClicked) ]
                ]


<<<<<<< HEAD
viewActiveProposal : NetworkId -> ActiveProposal -> Html Msg
viewActiveProposal networkId { id, actionType, metadata, metadataUrl } =
    Html.p []
        [ button [ onClick (PickProposalButtonClicked <| Gov.actionIdToString id) ] [ text "Pick this proposal" ]
        , text " "
        , cardanoScanActionLink networkId id
        , text <| ", type: " ++ actionType
        , text ", title: "
        , text <|
=======
viewProposalOption : ActiveProposal -> Html Msg
viewProposalOption { id, metadata, metadataUrl } =
    Html.option
        [ HA.value (Gov.actionIdToString id) ]
        [ text <|
>>>>>>> 60133baa
            case metadata of
                RemoteData.NotAsked ->
                    "not loading"

                RemoteData.Loading ->
                    "loading ..."

                RemoteData.Failure error ->
                    "ERROR for " ++ metadataUrl ++ ": " ++ Debug.toString error

                RemoteData.Success meta ->
                    meta.body.title
                        |> Maybe.withDefault "unknown (unexpected metadata format)"
        ]


cardanoScanActionLink : NetworkId -> ActionId -> Html msg
cardanoScanActionLink networkId id =
    let
        baseUrl =
            case networkId of
                Mainnet ->
                    "https://cardanoscan.io/govAction/"

                Testnet ->
                    "https://preview.cardanoscan.io/govAction/"
    in
    Html.a
        [ HA.href <|
            baseUrl
                ++ (id.transactionId |> Bytes.toHex)
                ++ (Bytes.toHex <| Bytes.fromBytes <| Cbor.Encode.encode (Cbor.Encode.int id.govActionIndex))
        , HA.target "_blank"
        , HA.rel "noopener noreferrer"
        ]
        [ text <| "Id: " ++ (strBothEnds 8 8 <| Bytes.toHex id.transactionId)
        , text <| "#" ++ String.fromInt id.govActionIndex
        ]


strBothEnds : Int -> Int -> String -> String
strBothEnds startLength endLength str =
    -- Helper function to only display the start and end of a long string
    let
        strLength =
            String.length str
    in
    if strLength <= startLength + endLength then
        str

    else
        String.slice 0 startLength str
            ++ "..."
            ++ String.slice (strLength - endLength) strLength str



--
-- Rationale Step
--


viewRationaleStep : ViewContext msg -> Step RationaleForm {} Rationale -> Html msg
viewRationaleStep ctx step =
    Html.map ctx.wrapMsg <|
        case step of
            Preparing form ->
                div [ HA.style "padding-top" "50px", HA.style "padding-bottom" "8px" ]
                    [ Html.h2 [ HA.class "text-3xl font-medium my-4" ] [ text "Vote Rationale" ]
                    , Helper.formContainer [ viewSummaryForm form.summary ]
                    , Helper.formContainer [ viewStatementForm form.rationaleStatement ]
                    , Helper.formContainer [ viewPrecedentDiscussionForm form.precedentDiscussion ]
                    , Helper.formContainer [ viewCounterArgumentForm form.counterArgumentDiscussion ]
                    , Helper.formContainer [ viewConclusionForm form.conclusion ]
                    , Helper.formContainer [ viewInternalVoteForm form.internalVote ]
                    , viewReferencesForm form.references
                    , Html.p [ HA.class "mt-6" ] [ Helper.viewButton "Confirm rationale" ValidateRationaleButtonClicked ]
                    , viewError form.error
                    ]

            Validating _ _ ->
                div []
                    [ Html.h2 [ HA.class "text-3xl font-medium my-4" ] [ text "Vote Rationale" ]
                    , Helper.formContainer
                        [ Html.p [ HA.class "text-gray-600" ] [ text "Validating rationale data..." ]
                        , Html.p [ HA.class "mt-4" ] [ Helper.viewButton "Edit rationale" EditRationaleButtonClicked ]
                        ]
                    ]

            Done _ rationale ->
                div []
                    [ Html.h2 [ HA.class "text-3xl font-medium my-4" ] [ text "Vote Rationale" ]
                    , Helper.formContainer [ viewSummary rationale.summary ]
                    , Helper.formContainer [ viewStatementMd rationale.rationaleStatement ]
                    , if rationale.precedentDiscussion /= Nothing then
                        Helper.formContainer [ viewPrecedentDiscussionMd rationale.precedentDiscussion ]

                      else
                        text ""
                    , if rationale.counterArgumentDiscussion /= Nothing then
                        Helper.formContainer [ viewCounterArgumentMd rationale.counterArgumentDiscussion ]

                      else
                        text ""
                    , if rationale.conclusion /= Nothing then
                        Helper.formContainer [ viewConclusion rationale.conclusion ]

                      else
                        text ""
                    , if rationale.internalVote /= noInternalVote then
                        Helper.formContainer [ viewInternalVote rationale.internalVote ]

                      else
                        text ""
                    , if not (List.isEmpty rationale.references) then
                        Helper.formContainer [ viewReferences rationale.references ]

                      else
                        text ""
                    , Html.p [ HA.class "mt-6" ] [ Helper.viewButton "Edit rationale" EditRationaleButtonClicked ]
                    ]


viewSummaryForm : MarkdownForm -> Html Msg
viewSummaryForm form =
    div []
        [ Html.h4 [ HA.class "text-xl font-medium" ] [ text "Summary" ]
        , div [ HA.class "mt-2 mb-4" ]
            [ Html.p [ HA.class "text-sm text-gray-600" ] [ text "Compulsory" ]
            , Html.p [ HA.class "text-sm text-gray-600" ] [ text "Clearly state your stance, summarize your rationale with your main argument." ]
            , Html.p [ HA.class "text-sm text-gray-600" ] [ text "Limited to 300 characters, does NOT support markdown." ]
            ]
        , Helper.viewTextarea form RationaleSummaryChange
        ]


viewStatementForm : MarkdownForm -> Html Msg
viewStatementForm form =
    div []
        [ Html.h4 [ HA.class "text-xl font-medium" ] [ text "Rationale Statement" ]
        , div [ HA.class "mt-2 mb-4" ]
            [ Html.p [ HA.class "text-sm text-gray-600" ] [ text "Compulsory" ]
            , Html.p [ HA.class "text-sm text-gray-600" ] [ text "Fully describe your rationale, with your arguments in full details." ]
            , Html.p [ HA.class "text-sm text-gray-600" ] [ text "No size limit and markdown is supported (preview below)." ]
            ]
        , Helper.viewTextarea form RationaleStatementChange
        ]


viewPrecedentDiscussionForm : MarkdownForm -> Html Msg
viewPrecedentDiscussionForm form =
    div []
        [ Html.h4 [ HA.class "text-xl font-medium" ] [ text "Precedent Discussion" ]
        , div [ HA.class "mt-2 mb-4" ]
            [ Html.p [ HA.class "text-sm text-gray-600" ] [ text "Optional" ]
            , Html.p [ HA.class "text-sm text-gray-600" ] [ text "Discuss what you feel is relevant precedent." ]
            , Html.p [ HA.class "text-sm text-gray-600" ] [ text "No size limit and markdown is supported (preview below)." ]
            ]
        , Helper.viewTextarea form PrecedentDiscussionChange
        ]


viewCounterArgumentForm : MarkdownForm -> Html Msg
viewCounterArgumentForm form =
    div []
        [ Html.h4 [ HA.class "text-xl font-medium" ] [ text "Counter Argument Discussion" ]
        , div [ HA.class "mt-2 mb-4" ]
            [ Html.p [ HA.class "text-sm text-gray-600" ] [ text "Optional" ]
            , Html.p [ HA.class "text-sm text-gray-600" ] [ text "Discuss significant counter arguments to your position." ]
            , Html.p [ HA.class "text-sm text-gray-600" ] [ text "No size limit and markdown is supported (preview below)." ]
            ]
        , Helper.viewTextarea form CounterArgumentChange
        ]


viewConclusionForm : MarkdownForm -> Html Msg
viewConclusionForm form =
    div []
        [ Html.h4 [ HA.class "text-xl font-medium" ] [ text "Conclusion" ]
        , div [ HA.class "mt-2 mb-4" ]
            [ Html.p [ HA.class "text-sm text-gray-600" ] [ text "Optional" ]
            , Html.p [ HA.class "text-sm text-gray-600" ] [ text "No size limit, does NOT support markdown." ]
            ]
        , Helper.viewTextarea form ConclusionChange
        ]


viewInternalVoteForm : InternalVote -> Html Msg
viewInternalVoteForm { constitutional, unconstitutional, abstain, didNotVote } =
    div []
        [ Html.h4 [ HA.class "text-xl font-medium" ] [ text "Internal Vote" ]
        , Html.p [ HA.class "text-sm text-gray-600 mt-2 mb-4" ]
            [ text "If you vote as a group, you can report the group internal votes." ]
        , div [ HA.class "grid grid-cols-1 md:grid-cols-2 gap-x-8 gap-y-6" ]
            [ Helper.viewNumberInput "Constitutional" constitutional InternalConstitutionalVoteChange
            , Helper.viewNumberInput "Unconstitutional" unconstitutional InternalUnconstitutionalVoteChange
            , Helper.viewNumberInput "Abstain" abstain InternalAbstainVoteChange
            , Helper.viewNumberInput "Did not vote" didNotVote InternalDidNotVoteChange
            ]
        ]


viewReferencesForm : List Reference -> Html Msg
viewReferencesForm references =
    div [ HA.style "margin-top" "50px" ]
        [ Html.h4 [ HA.class "text-3xl font-medium" ] [ text "References" ]
        , div [] (List.indexedMap viewOneRefForm references)
        , Html.p [ HA.class "mt-4" ] [ Helper.viewButton "Add a reference" AddRefButtonClicked ]
        ]


viewOneRefForm : Int -> Reference -> Html Msg
viewOneRefForm n reference =
    Helper.formContainer
        [ div [ HA.class "flex items-center" ]
            [ div [ HA.class "flex-1 flex" ]
                [ div [ HA.class "w-1/4", HA.style "margin-right" "20px" ]
                    [ Helper.labeledField "Reference type"
                        (Helper.viewSelect
                            [ HA.value (refTypeToString reference.type_)
                            , Html.Events.onInput (ReferenceTypeChange n)
                            ]
                            (List.map viewRefOption allRefTypes)
                        )
                    ]
                , div [ HA.class "w-1/3 mr-6", HA.style "margin-right" "20px" ]
                    [ Helper.labeledField "Label"
                        (Helper.textFieldInline reference.label (ReferenceLabelChange n))
                    ]
                , div [ HA.class "w-1/3", HA.style "margin-right" "20px" ]
                    [ Helper.labeledField "URI"
                        (Helper.textFieldInline reference.uri (ReferenceUriChange n))
                    ]
                ]
            , Helper.viewButton "Delete" (DeleteRefButtonClicked n)
            ]
        ]


viewRefOption : ReferenceType -> Html Msg
viewRefOption refType =
    Html.option
        [ HA.value <| refTypeToString refType ]
        [ text <| refTypeToString refType ]


viewSummary : String -> Html msg
viewSummary summary =
    div []
        [ Html.h4 [ HA.class "text-xl font-bold mb-2" ] [ text "Summary" ]
        , Html.p [ HA.class "text-gray-800" ] [ text summary ]
        ]


viewStatementMd : String -> Html msg
viewStatementMd statement =
    div []
        [ Html.h4 [ HA.class "text-xl font-bold mb-2" ] [ text "Rationale Statement" ]
        , viewMd statement
        ]


viewMd : String -> Html msg
viewMd str =
    case Md.parse str of
        Err deadEnds ->
            let
                deadEndsString =
                    List.map Md.deadEndToString deadEnds
                        |> String.join "\n"
            in
            Html.p []
                [ Html.pre [] [ text "Unexpected error while parsing markdown:" ]
                , Html.pre [] [ text deadEndsString ]
                ]

        Ok blocks ->
            case Md.render Md.defaultHtmlRenderer blocks of
                Err errors ->
                    Html.p []
                        [ Html.pre [] [ text "Unexpected error while rendering markdown:" ]
                        , Html.pre [] [ text errors ]
                        ]

                Ok rendered ->
                    Html.p [] rendered


viewPrecedentDiscussionMd : Maybe String -> Html msg
viewPrecedentDiscussionMd maybeDiscussion =
    case maybeDiscussion of
        Nothing ->
            text ""

        Just discussion ->
            div []
                [ Html.h4 [ HA.class "text-xl font-bold mb-2" ] [ text "Precedent Discussion" ]
                , viewMd discussion
                ]


viewCounterArgumentMd : Maybe String -> Html msg
viewCounterArgumentMd maybeArgument =
    case maybeArgument of
        Nothing ->
            text ""

        Just argument ->
            div []
                [ Html.h4 [ HA.class "text-xl font-bold mb-2" ] [ text "Counter Argument" ]
                , viewMd argument
                ]


viewConclusion : Maybe String -> Html msg
viewConclusion maybeConclusion =
    case maybeConclusion of
        Nothing ->
            text ""

        Just conclusion ->
            div []
                [ Html.h4 [ HA.class "text-xl font-bold mb-2" ] [ text "Conclusion" ]
                , Html.p [ HA.class "text-gray-800" ] [ text conclusion ]
                ]


viewInternalVote : InternalVote -> Html msg
viewInternalVote ({ constitutional, unconstitutional, abstain, didNotVote } as internalVote) =
    if internalVote == noInternalVote then
        text ""

    else
        div []
            [ Html.h4 [ HA.class "text-xl font-bold mb-2" ] [ text "Internal Vote" ]
            , Html.ul [ HA.class "space-y-1" ]
                [ Html.li [] [ Html.strong [ HA.class "font-medium" ] [ text "Constitutional: " ], text (String.fromInt constitutional) ]
                , Html.li [] [ Html.strong [ HA.class "font-medium" ] [ text "Unconstitutional: " ], text (String.fromInt unconstitutional) ]
                , Html.li [] [ Html.strong [ HA.class "font-medium" ] [ text "Abstain: " ], text (String.fromInt abstain) ]
                , Html.li [] [ Html.strong [ HA.class "font-medium" ] [ text "Did not vote: " ], text (String.fromInt didNotVote) ]
                ]
            ]


viewReferences : List Reference -> Html msg
viewReferences references =
    if List.isEmpty references then
        text ""

    else
        div []
            [ Html.h4 [ HA.class "text-xl font-bold mb-2" ] [ text "References" ]
            , Html.ul [ HA.class "space-y-2" ] (List.map viewRef references)
            ]


viewRef : Reference -> Html msg
viewRef ref =
    Html.li [ HA.class "py-1" ]
        [ Html.div [ HA.class "flex flex-col md:flex-row" ]
            [ Html.span [ HA.class "mr-4" ] [ Html.strong [ HA.class "font-medium" ] [ text "Type: " ], text (refTypeToString ref.type_) ]
            , Html.span [ HA.class "mr-4" ] [ Html.strong [ HA.class "font-medium" ] [ text "Label: " ], text ref.label ]
            , Html.span [] [ Html.strong [ HA.class "font-medium" ] [ text "URI: " ], text ref.uri ]
            ]
        ]



--
-- Rationale Signature Step
--


viewRationaleSignatureStep :
    ViewContext msg
    -> Step RationaleForm {} Rationale
    -> Step RationaleSignatureForm {} RationaleSignature
    -> Html msg
viewRationaleSignatureStep ctx rationaleCreationStep step =
    case ( rationaleCreationStep, step ) of
        ( Preparing _, _ ) ->
            div [ HA.style "padding-top" "8px", HA.style "padding-bottom" "8px" ]
                [ Html.h4 [ HA.class "text-3xl font-medium my-4" ] [ text "Rationale Signature" ]
                , Html.p [] [ text "Please validate the rationale creation step first." ]
                ]

        ( Validating _ _, _ ) ->
            div [ HA.style "padding-top" "8px", HA.style "padding-bottom" "8px" ]
                [ Html.h4 [ HA.class "text-3xl font-medium my-4" ] [ text "Rationale Signature" ]
                , Html.p [] [ text "Please validate the rationale creation step first." ]
                ]

        ( Done _ _, Preparing form ) ->
            div [ HA.style "padding-top" "8px", HA.style "padding-bottom" "8px" ]
                [ Html.h4 [ HA.class "text-3xl font-medium my-4" ] [ text "Rationale Signature" ]
                , Html.map ctx.wrapMsg <| viewRationaleSignatureForm ctx.jsonLdContexts form
                , Html.p []
                    [ Helper.viewButton "Skip rationale signing" (ctx.wrapMsg SkipRationaleSignaturesButtonClicked)
                    , text " or "
                    , Helper.viewButton "Validate rationale signing" (ctx.wrapMsg ValidateRationaleSignaturesButtonClicked)
                    ]
                , viewError form.error
                ]

        ( Done _ _, Validating _ _ ) ->
            div [ HA.style "padding-top" "8px", HA.style "padding-bottom" "8px" ]
                [ Html.h4 [ HA.class "text-3xl font-medium my-4" ] [ text "Rationale Signature" ]
                , Html.p [] [ text "Validating rationale author signatures ..." ]
                ]

        ( Done _ _, Done _ ratSig ) ->
            let
                downloadButton =
                    Html.a
                        [ HA.href <| "data:application/json;charset=utf-8," ++ Url.percentEncode ratSig.signedJson
                        , HA.download "rationale-signed.json"
                        ]
                        [ Helper.viewButton "Download signed JSON rationale" NoMsg ]
            in
            if List.isEmpty ratSig.authors then
                Html.map ctx.wrapMsg <|
                    div [ HA.style "padding-top" "8px", HA.style "padding-bottom" "8px" ]
                        [ Html.h4 [ HA.class "text-3xl font-medium" ] [ text "Rationale Signature" ]
                        , Html.p [] [ downloadButton ]
                        , Html.p [] [ text "No registered author." ]
                        , Html.p [] [ Helper.viewButton "Update autohors" ChangeAuthorsButtonClicked ]
                        ]

            else
                Html.map ctx.wrapMsg <|
                    div [ HA.style "padding-top" "8px", HA.style "padding-bottom" "8px" ]
                        [ Html.h4 [ HA.class "text-3xl font-medium" ] [ text "Rationale Signature" ]
                        , Html.p [] [ downloadButton ]
                        , Html.ul [] (List.map viewSigner ratSig.authors)
                        , Html.p [] [ Helper.viewButton "Update autohors" ChangeAuthorsButtonClicked ]
                        ]


viewRationaleSignatureForm : JsonLdContexts -> RationaleSignatureForm -> Html Msg
viewRationaleSignatureForm jsonLdContexts ({ authors } as form) =
    let
        jsonRationale =
            (rationaleSignatureFromForm jsonLdContexts { form | authors = [] }).signedJson
    in
    div []
        [ Helper.formContainer
            [ Html.p [ HA.class "mb-4" ] [ text "Here is the JSON-LD rationale file generated from your rationale inputs." ]
            , Html.p [ HA.class "mb-6" ]
                [ Html.a
                    [ HA.href <| "data:application/json;charset=utf-8," ++ Url.percentEncode jsonRationale
                    , HA.download "rationale.json"
                    ]
                    [ Helper.viewButton "Download JSON rationale" NoMsg ]
                ]
            ]
        , Html.h5 [ HA.class "text-xl font-medium mt-6 mb-4" ] [ text "Authors" ]
        , Helper.formContainer
            [ Html.p [ HA.class "mb-4" ]
                [ text "Each author needs to sign the above metadata. "
                , text "For now, the only supported method is to download this json file, and sign it with cardano-signer. "
                , text "Later I plan to add the ability to sign directly with the web wallet (like Eternl)."
                ]
            , Html.pre [ HA.class "p-4 rounded-md border overflow-auto text-sm mb-6", HA.style "border-color" "#C6C6C6" ]
                [ text "cardano-signer.js sign --cip100 \\\n"
                , text "   --data-file rationale.json \\\n"
                , text "   --secret-key dummy.skey \\\n"
                , text "   --author-name \"The great Name\" \\\n"
                , text "   --out-file rationale-signed.json"
                ]
            , Html.p [ HA.class "mb-4" ]
                [ text "Add individual authors that contributed to this rationale. "
                , text "Provide each author signature or skip all signatures."
                ]
            , Html.p [ HA.class "mb-4" ] [ Helper.viewButton "Add an author" AddAuthorButtonClicked ]
            ]
        , div [] (List.indexedMap viewOneAuthorForm authors)
        ]


{-| Creates a JSON-LD document for the rationale that follows CIP-0136.
Includes:

  - Core rationale content
  - Authors and their signatures if present
  - Standard context and hash algorithm

-}
createJsonRationale : JsonLdContexts -> Rationale -> List AuthorWitness -> JE.Value
createJsonRationale jsonLdContexts rationale authors =
    JE.object <|
        List.filterMap identity
            [ Just ( "@context", jsonLdContexts.ccCip136Context )
            , Just ( "hashAlgorithm", JE.string "blake2b-256" )
            , Just ( "body", encodeJsonLdRationale rationale )
            , if List.isEmpty authors then
                Nothing

              else
                Just <| ( "authors", JE.list encodeAuthorWitness authors )
            ]


encodeAuthorWitness : AuthorWitness -> JE.Value
encodeAuthorWitness { name, witnessAlgorithm, publicKey, signature } =
    case signature of
        Nothing ->
            JE.object [ ( "name", JE.string name ) ]

        Just sig ->
            JE.object
                [ ( "name", JE.string name )
                , ( "witnessAlgorithm", JE.string witnessAlgorithm )
                , ( "publicKey", JE.string publicKey )
                , ( "signature", JE.string sig )
                ]


viewOneAuthorForm : Int -> AuthorWitness -> Html Msg
viewOneAuthorForm n author =
    Helper.formContainer
        [ div [ HA.class "flex items-center" ]
            [ div [ HA.class "flex-1 flex" ]
                [ div [ HA.class "w-1/3", HA.style "margin-right" "20px" ]
                    [ Helper.labeledField "Author name"
                        (Helper.textFieldInline author.name (AuthorNameChange n))
                    ]
                , div [ HA.class "w-2/3" ]
                    [ case author.signature of
                        Nothing ->
                            div [ HA.class "flex items-center" ]
                                [ Helper.labeledField "Signature"
                                    (Helper.viewButton "Load signature" (LoadJsonSignatureButtonClicked n author.name))
                                ]

                        Just sig ->
                            div []
                                [ Helper.labeledField "Witness algorithm" (text author.witnessAlgorithm)
                                , Helper.labeledField "Public key" (text (String.left 12 author.publicKey ++ "..."))
                                , Helper.labeledField "Signature"
                                    (div [ HA.class "flex items-center" ]
                                        [ text (String.left 12 sig ++ "...")
                                        , div [ HA.class "ml-2" ]
                                            [ Helper.viewButton "Change" (LoadJsonSignatureButtonClicked n author.name) ]
                                        ]
                                    )
                                ]
                    ]
                ]
            , div [ HA.style "margin-top" "20px", HA.style "margin-left" "8px" ]
                [ Helper.viewButton "Delete" (DeleteAuthorButtonClicked n) ]
            ]
        ]


viewSigner : AuthorWitness -> Html Msg
viewSigner { name, witnessAlgorithm, publicKey, signature } =
    Html.li [ HA.class "border-b pb-2 last:border-b-0 last:pb-0", HA.style "border-color" "#C6C6C6" ]
        [ Html.div []
            [ Html.strong [ HA.class "font-medium" ] [ text "Name: " ]
            , text name
            ]
        , case signature of
            Nothing ->
                Html.div [ HA.class "text-amber-600" ] [ text "No signature provided" ]

            Just sig ->
                div [ HA.class "text-sm" ]
                    [ Html.div []
                        [ Html.strong [ HA.class "font-medium" ] [ text "Witness algorithm: " ]
                        , text witnessAlgorithm
                        ]
                    , Html.div [ HA.class "font-mono" ]
                        [ Html.strong [ HA.class "font-medium" ] [ text "Public key: " ]
                        , text (String.left 10 publicKey ++ "..." ++ String.right 6 publicKey)
                        ]
                    , Html.div [ HA.class "font-mono" ]
                        [ Html.strong [ HA.class "font-medium" ] [ text "Signature: " ]
                        , text (String.left 10 sig ++ "..." ++ String.right 6 sig)
                        ]
                    ]
        ]



--
-- Storage Step
--


viewPermanentStorageStep : ViewContext msg -> Step RationaleSignatureForm {} RationaleSignature -> Step StorageForm {} Storage -> Html msg
viewPermanentStorageStep ctx rationaleSigStep step =
    case ( rationaleSigStep, step ) of
        ( Done _ _, Preparing form ) ->
            Html.map ctx.wrapMsg <|
                div [ HA.style "padding-top" "8px", HA.style "padding-bottom" "8px" ]
                    [ Html.h4 [ HA.class "text-3xl font-medium my-4" ] [ text "Permanent Storage" ]
                    , Html.p [ HA.class "mb-4" ]
                        [ text "Only the hash of your rationale is stored on Cardano,"
                        , text " so it's recommended to also store the actual JSON file containing the rationale in a permanent storage solution."
                        , text " Here we provide an easy way to store it on IPFS."
                        , text " You can specify your own IPFS RPC server, or use one of an API provider, such as Blockfrost for example."
                        , text " More info on "
                        , Html.a
                            [ HA.href "https://blockfrost.dev/start-building/ipfs/"
                            , HA.target "_blank"
                            , HA.rel "noopener noreferrer"
                            , HA.style "color" "#2563eb"
                            , HA.style "text-decoration" "underline"
                            ]
                            [ text "Blockfrost docs." ]
                        ]
                    , Helper.formContainer
                        [ Helper.labeledField "IPFS RPC server:"
                            (Helper.textFieldInline form.ipfsServer IpfsServerChange)
                        , Helper.viewButton "Add header" AddHeaderButtonClicked
                        , Html.ul [ HA.class "my-4" ] (List.indexedMap viewHeader form.headers)
                        ]
                    , Html.p [ HA.class "mt-4" ] [ Helper.viewButton "Skip IPFS storage" PinJsonIpfsButtonClicked ]
                    , viewError form.error
                    ]

        ( Done _ _, Validating _ _ ) ->
            div [ HA.style "padding-top" "8px", HA.style "padding-bottom" "8px" ]
                [ Html.h4 [ HA.class "text-3xl font-medium my-4" ] [ text "Permanent Storage" ]
                , Html.p [] [ text "Uploading rationale to IPFS server ..." ]
                ]

        ( Done _ r, Done _ storage ) ->
            let
                link =
                    "https://ipfs.io/ipfs/" ++ storage.jsonFile.cid

                dataHash =
                    Bytes.fromText r.signedJson
                        |> Bytes.toU8
                        |> blake2b256 Nothing
                        |> Bytes.fromU8
            in
            Html.map ctx.wrapMsg <|
                div [ HA.style "padding-top" "8px", HA.style "padding-bottom" "8px" ]
                    [ Html.h4 [ HA.class "text-3xl font-medium my-4" ] [ text "Permanent Storage" ]
                    , Helper.formContainer
                        [ Html.p [ HA.class "mb-4" ]
                            [ Html.strong [ HA.class "font-medium" ] [ text "File uploaded successfully:" ]
                            ]
                        , div [ HA.class " p-4 rounded-md border mb-4", HA.style "border-color" "#C6C6C6" ]
                            [ div [ HA.class "mb-2" ]
                                [ Html.span [ HA.class "font-medium mr-2" ] [ text "Link:" ]
                                , Html.a
                                    [ HA.href link
                                    , HA.download storage.jsonFile.name
                                    , HA.target "_blank"
                                    , HA.class "text-blue-600 hover:text-blue-800 underline font-mono"
                                    ]
                                    [ text link ]
                                ]
                            , Html.ul [ HA.class "space-y-2 text-sm" ]
                                [ Html.li [ HA.class "flex" ]
                                    [ Html.span [ HA.class "font-bold w-24" ] [ text "Name: " ]
                                    , Html.span [ HA.class "font-mono" ] [ text storage.jsonFile.name ]
                                    ]
                                , Html.li [ HA.class "flex" ]
                                    [ Html.span [ HA.class "font-bold w-24" ] [ text "CID: " ]
                                    , Html.span [ HA.class "font-mono" ] [ text storage.jsonFile.cid ]
                                    ]
                                , Html.li [ HA.class "flex" ]
                                    [ Html.span [ HA.class "font-bold w-24" ] [ text "Size: " ]
                                    , Html.span [ HA.class "font-mono" ] [ text storage.jsonFile.size, text " Bytes" ]
                                    ]
                                , Html.li [ HA.class "flex" ]
                                    [ Html.span [ HA.class "font-bold w-24" ] [ text "File Hash: " ]
                                    , Html.span [ HA.class "font-mono break-all" ] [ text (Bytes.toHex dataHash) ]
                                    ]
                                ]
                            ]
                        , Html.p [] [ Helper.viewButton "Add another storage" AddOtherStorageButtonCLicked ]
                        ]
                    ]

        _ ->
            div [ HA.style "padding-top" "8px", HA.style "padding-bottom" "8px" ]
                [ Html.h4 [ HA.class "text-3xl font-medium my-4" ] [ text "Permanent Storage" ]
                , Html.p [] [ text "Please complete the rationale signature step first." ]
                ]


viewHeader : Int -> ( String, String ) -> Html Msg
viewHeader n ( field, value ) =
    Helper.formContainer
        [ div [ HA.class "flex items-center" ]
            [ div [ HA.class "flex-1 flex gap-12" ]
                [ Helper.labeledField "Project ID"
                    (Helper.textFieldInline field (StorageHeaderFieldChange n))
                , Helper.labeledField "IPFS"
                    (Helper.textFieldInline value (StorageHeaderValueChange n))
                ]
            , Helper.viewButton "Delete" (DeleteHeaderButtonClicked n)
            ]
        ]



--
-- Fee Provider Step
--


viewFeeProviderStep : ViewContext msg -> Step FeeProviderForm FeeProviderTemp FeeProvider -> Html msg
viewFeeProviderStep ctx step =
    case step of
        Preparing form ->
            div [ HA.class "container mx-auto mb-4" ]
                [ Html.h4 [ HA.class "text-3xl font-medium my-4" ] [ text "Fee Provider" ]
                , Html.map ctx.wrapMsg <| viewFeeProviderForm form
                , Html.p [] [ Helper.viewButton "Confirm Fee Provider" (ctx.wrapMsg ValidateFeeProviderFormButtonClicked) ]
                , let
                    maybeError =
                        case form of
                            ConnectedWalletFeeProvider { error } ->
                                error

                            ExternalFeeProvider { error } ->
                                error
                  in
                  case maybeError of
                    Just error ->
                        Html.p [] [ Html.pre [] [ text error ] ]

                    Nothing ->
                        text ""
                ]

        Validating _ _ ->
            div [ HA.class "container mx-auto mb-4" ]
                [ Html.h4 [ HA.class "text-3xl font-medium my-4" ] [ text "Fee Provider" ]
                , Html.p [] [ text "validating fee provider information ..." ]
                ]

        Done _ { address, utxos } ->
            div [ HA.style "padding-top" "8px", HA.style "padding-bottom" "8px" ]
                [ Html.h4 [ HA.class "text-3xl font-medium my-4" ] [ text "Fee Provider" ]
                , Helper.formContainer
                    [ Html.p [ HA.class "mb-4" ]
                        [ Html.strong [ HA.class "font-medium" ] [ text "Fee provider configured successfully:" ]
                        ]
                    , div [ HA.class "p-4 rounded-md border mb-4", HA.style "border-color" "#C6C6C6" ]
                        [ Html.div [ HA.class "mb-2" ]
                            [ Html.span [ HA.class "font-bold mr-2" ] [ text "Address:" ]
                            , Html.span [ HA.class "font-mono break-all" ] [ text <| prettyAddr address ]
                            ]
                        , Html.div []
                            [ Html.span [ HA.class "font-bold mr-2" ] [ text "Available UTxO count:" ]
                            , Html.span [ HA.class "font-mono" ] [ text <| String.fromInt (Dict.Any.size utxos) ]
                            ]
                        ]
                    , Html.p [] [ Helper.viewButton "Change fee provider" (ctx.wrapMsg ChangeFeeProviderButtonClicked) ]
                    ]
                ]


viewFeeProviderForm : FeeProviderForm -> Html Msg
viewFeeProviderForm feeProviderForm =
    let
        isUsingWalletForFees =
            case feeProviderForm of
                ConnectedWalletFeeProvider _ ->
                    True

                _ ->
                    False
    in
    div []
        [ Html.h4 [ HA.class "text-xl mt-4 mb-2" ] [ text "Payment Method" ]
        , Helper.formContainer
            [ div [ HA.class "flex items-center mb-2" ]
                [ Html.input
                    [ HA.type_ "radio"
                    , HA.name "fee-provider"
                    , HA.checked isUsingWalletForFees
                    , onClick (FeeProviderUpdated (ConnectedWalletFeeProvider { error = Nothing }))
                    , HA.class "mr-2"
                    ]
                    []
                , Html.label [ HA.class "text-base" ] [ text "Use connected wallet" ]
                ]
            , div [ HA.class "flex items-center mb-4" ]
                [ Html.input
                    [ HA.type_ "radio"
                    , HA.name "fee-provider"
                    , HA.checked (not isUsingWalletForFees)
                    , onClick (FeeProviderUpdated (ExternalFeeProvider { endpoint = "", error = Nothing }))
                    , HA.class "mr-2"
                    ]
                    []
                , Html.label [ HA.class "text-base" ] [ text "(WIP) Use external fee provider" ]
                ]
            , case feeProviderForm of
                ExternalFeeProvider { endpoint, error } ->
                    Helper.labeledField "External Provider Endpoint"
                        (Helper.textFieldInline endpoint (\s -> FeeProviderUpdated (ExternalFeeProvider { endpoint = s, error = error })))

                _ ->
                    text ""
            ]
        ]



--
-- Tx Building Step
--


viewBuildTxStep : ViewContext msg -> Model -> Html msg
viewBuildTxStep ctx model =
    case ( allPrepSteps ctx.costModels model, model.buildTxStep ) of
        ( Err _, _ ) ->
            div [ HA.style "padding-top" "8px", HA.style "padding-bottom" "8px" ]
                [ Html.h4 [ HA.class "text-3xl font-medium my-4" ] [ text "Tx Building" ]
                , Helper.formContainer
                    [ Html.p [ HA.class "text-gray-600" ] [ text "Complete all previous steps first." ] ]
                ]

        ( Ok _, Preparing { error } ) ->
            div [ HA.style "padding-top" "8px", HA.style "padding-bottom" "8px" ]
                [ Html.h4 [ HA.class "text-3xl font-medium my-4" ] [ text "Tx Building" ]
                , Helper.formContainer
                    [ Html.p [ HA.class "mb-4" ] [ text "Choose your vote:" ]
                    , div [ HA.style "display" "flex", HA.style "align-items" "center" ]
                        [ div [ HA.style "margin-right" "12px" ]
                            [ Helper.viewButton "Vote YES" (ctx.wrapMsg (BuildTxButtonClicked Gov.VoteYes)) ]
                        , div [ HA.style "margin-right" "12px" ]
                            [ Helper.viewButton "Vote NO" (ctx.wrapMsg (BuildTxButtonClicked Gov.VoteNo)) ]
                        , div []
                            [ Helper.viewButton "Vote ABSTAIN" (ctx.wrapMsg (BuildTxButtonClicked Gov.VoteAbstain)) ]
                        ]
                    ]
                , viewError error
                ]

        ( Ok _, Validating _ _ ) ->
            div [ HA.style "padding-top" "8px", HA.style "padding-bottom" "8px" ]
                [ Html.h4 [ HA.class "text-3xl font-medium my-4" ] [ text "Tx Building" ]
                , Helper.formContainer
                    [ Html.p [ HA.class "text-gray-600" ] [ text "Validating transaction information..." ] ]
                ]

        ( Ok _, Done _ { tx } ) ->
            div [ HA.style "padding-top" "8px", HA.style "padding-bottom" "8px" ]
                [ Html.h4 [ HA.class "text-3xl font-medium my-4" ] [ text "Tx Building" ]
                , Helper.formContainer
                    [ Html.p [ HA.class "mb-2" ] [ text "Transaction generated successfully (₳ displayed as lovelaces):" ]
                    , div [ HA.class "relative" ]
                        [ Html.pre
                            [ HA.style "padding" "1rem"
                            , HA.style "border-radius" "0.375rem"
                            , HA.style "border" "1px solid #C6C6C6"
                            , HA.style "overflow-x" "auto"
                            , HA.style "overflow-y" "auto"
                            , HA.style "margin-top" "0.5rem"
                            , HA.style "font-size" "0.875rem"
                            , HA.style "white-space" "pre-wrap"
                            , HA.style "word-break" "break-all"
                            , HA.style "word-wrap" "break-word"
                            , HA.style "max-height" "300px"
                            , HA.style "font-family" "ui-monospace, SFMono-Regular, Menlo, Monaco, Consolas, monospace"
                            ]
                            [ text <| prettyTx tx ]
                        ]
                    , div [ HA.class "mt-4" ]
                        [ Helper.viewButton "Change vote" (ctx.wrapMsg ChangeVoteButtonClicked) ]
                    ]
                ]


viewSignTxStep : ViewContext msg -> Step BuildTxPrep {} TxFinalized -> Html msg
viewSignTxStep ctx buildTxStep =
    case buildTxStep of
        Done _ { tx, expectedSignatures } ->
            div [ HA.style "padding-top" "8px", HA.style "padding-bottom" "8px" ]
                [ Html.h4 [ HA.class "text-3xl font-medium my-4" ] [ text "Tx Signing" ]
                , Helper.formContainer
                    [ Html.h5 [ HA.class "text-xl font-medium mb-4" ] [ text "Finalize Your Vote" ]
                    , Html.p [ HA.class "mb-4" ] [ text "Expecting signatures for the following public key hashes:" ]
                    , div [ HA.class "bg-gray-50 p-4 rounded-md border mb-4", HA.style "border-color" "#C6C6C6" ]
                        [ Html.ul [ HA.class "font-mono text-sm space-y-2" ]
                            (List.map
                                (\hash ->
                                    Html.li [ HA.class "border-b pb-2 last:border-b-0 last:pb-0", HA.style "border-color" "#C6C6C6" ]
                                        [ text <| Bytes.toHex hash ]
                                )
                                expectedSignatures
                            )
                        ]
                    , Html.p [ HA.class "text-gray-800 mb-4" ]
                        [ text "Click the button below to proceed to the signing page where you can finalize and submit your voting transaction." ]
                    , ctx.signingLink tx
                        expectedSignatures
                        [ button
                            [ HA.style "display" "inline-flex"
                            , HA.style "align-items" "center"
                            , HA.style "justify-content" "center"
                            , HA.style "white-space" "nowrap"
                            , HA.style "border-radius" "9999px"
                            , HA.style "font-size" "0.875rem"
                            , HA.style "font-weight" "500"
                            , HA.style "transition" "all 0.2s"
                            , HA.style "outline" "none"
                            , HA.style "ring-offset" "background"
                            , HA.style "focus-visible:ring" "2px"
                            , HA.style "focus-visible:ring-color" "ring"
                            , HA.style "focus-visible:ring-offset" "2px"
                            , HA.style "background-color" "#272727"
                            , HA.style "color" "#f7fafc"
                            , HA.style "hover:bg-color" "#f9fafb"
                            , HA.style "hover:text-color" "#1a202c"
                            , HA.style "height" "4rem"
                            , HA.style "padding-left" "1.5rem"
                            , HA.style "padding-right" "1.5rem"
                            , HA.style "padding-top" "1.25rem"
                            , HA.style "padding-bottom" "1.25rem"
                            , HA.style "margin-top" "0.5rem"
                            , HA.style "margin-bottom" "0.5em"
                            ]
                            [ text "Go to Signing Page" ]
                        ]
                    ]
                ]

        _ ->
            div [ HA.style "padding-top" "8px", HA.style "padding-bottom" "8px" ]
                [ Html.h4 [ HA.class "text-3xl font-medium my-4" ] [ text "Tx Signing" ]
                , Helper.formContainer
                    [ Html.p [ HA.class "text-gray-600" ]
                        [ text "Please complete the Tx building step first." ]
                    ]
                ]


viewError : Maybe String -> Html msg
viewError error =
    case error of
        Nothing ->
            text ""

        Just err ->
            Html.div [ HA.class "mt-4 p-4 bg-red-50 border rounded-md", HA.style "border-color" "#C6C6C6" ]
                [ Html.p [ HA.class "text-red-600 font-medium mb-2" ] [ text "Error:" ]
                , Html.pre [ HA.class "text-sm whitespace-pre-wrap" ] [ text err ]
                ]<|MERGE_RESOLUTION|>--- conflicted
+++ resolved
@@ -2024,7 +2024,6 @@
 
         ( Ok file, Validating storageForm _ ) ->
             ( model
-              -- NetworkId doesn’t matter here for IPFS
             , Api.defaultApiProvider.ipfsAdd
                 { rpc = storageForm.ipfsServer
                 , headers = storageForm.headers
@@ -2573,13 +2572,6 @@
                             ]
 
                     RemoteData.Success proposalsDict ->
-<<<<<<< HEAD
-                        -- Sorted by ActionId for now
-                        Dict.values proposalsDict
-                            |> List.map (viewActiveProposal ctx.networkId)
-                            |> div []
-                            |> Html.map ctx.wrapMsg
-=======
                         let
                             proposalOptions =
                                 Dict.values proposalsDict
@@ -2591,7 +2583,6 @@
                                 [ Html.Events.onInput (PickProposalButtonClicked >> ctx.wrapMsg) ]
                                 (Html.option [ HA.value "" ] [ text "Choose a proposal to vote on..." ] :: proposalOptions)
                             ]
->>>>>>> 60133baa
                 ]
 
         Validating _ _ ->
@@ -2627,16 +2618,6 @@
                                     ]
                             )
             in
-<<<<<<< HEAD
-            div []
-                [ Html.h3 [] [ text "Pick a Proposal" ]
-                , div []
-                    [ Html.p [] [ text "Picked: ", cardanoScanActionLink ctx.networkId id ]
-                    , Html.p [] [ text <| "Type: " ++ actionType ]
-                    , Html.p [] [ Html.strong [] [ text <| "Title: " ++ title ] ]
-                    , content
-                        |> Maybe.withDefault (text "")
-=======
             div [ HA.style "padding-top" "50px", HA.style "padding-bottom" "8px" ]
                 [ Html.h2 [ HA.class "text-3xl font-medium mb-4" ] [ text "Pick a Proposal" ]
                 , Helper.formContainer
@@ -2646,7 +2627,7 @@
                     , div [ HA.class " p-4 rounded-md border mb-4", HA.style "border-color" "#C6C6C6" ]
                         [ div [ HA.class "mb-2" ]
                             [ Html.span [ HA.class "font-bold mr-2" ] [ text "Proposal ID:" ]
-                            , cardanoScanActionLink id
+                            , cardanoScanActionLink ctx.networkId id
                             ]
                         , div [ HA.class "mb-2" ]
                             [ Html.span [ HA.class "font-bold mr-2" ] [ text "Type:" ]
@@ -2659,29 +2640,16 @@
                         , content
                             |> Maybe.withDefault (text "")
                         ]
->>>>>>> 60133baa
                     ]
                 , Html.p [ HA.style "margin-top" "4px" ] [ Helper.viewButton "Change Proposal" (ctx.wrapMsg ChangeProposalButtonClicked) ]
                 ]
 
 
-<<<<<<< HEAD
-viewActiveProposal : NetworkId -> ActiveProposal -> Html Msg
-viewActiveProposal networkId { id, actionType, metadata, metadataUrl } =
-    Html.p []
-        [ button [ onClick (PickProposalButtonClicked <| Gov.actionIdToString id) ] [ text "Pick this proposal" ]
-        , text " "
-        , cardanoScanActionLink networkId id
-        , text <| ", type: " ++ actionType
-        , text ", title: "
-        , text <|
-=======
 viewProposalOption : ActiveProposal -> Html Msg
 viewProposalOption { id, metadata, metadataUrl } =
     Html.option
         [ HA.value (Gov.actionIdToString id) ]
         [ text <|
->>>>>>> 60133baa
             case metadata of
                 RemoteData.NotAsked ->
                     "not loading"
@@ -3555,6 +3523,12 @@
                         [ Helper.viewButton "Change vote" (ctx.wrapMsg ChangeVoteButtonClicked) ]
                     ]
                 ]
+
+
+
+--
+-- Tx Signing Step
+--
 
 
 viewSignTxStep : ViewContext msg -> Step BuildTxPrep {} TxFinalized -> Html msg
@@ -3621,6 +3595,12 @@
                 ]
 
 
+
+--
+-- Helpers
+--
+
+
 viewError : Maybe String -> Html msg
 viewError error =
     case error of
